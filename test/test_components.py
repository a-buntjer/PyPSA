--- conflicted
+++ resolved
@@ -235,7 +235,6 @@
     assert snapshot not in copied_network.snapshots
 
 
-<<<<<<< HEAD
 def test_add_network_static(ac_dc_network, empty_network_5_buses):
     """
     GIVEN   the AC DC exemplary pypsa network and an empty PyPSA network with 5
@@ -252,7 +251,8 @@
     busesNow = ac_dc_network.buses.index
     busesAddedNetwork = empty_network_5_buses.buses.index
     assert set(busesAddedNetwork).issubset(set(busesNow))
-=======
+
+    
 def test_shape_reprojection(ac_dc_network_shapes):
     n = ac_dc_network_shapes
 
@@ -266,5 +266,4 @@
     assert n.crs == "epsg:3035"
     assert area_before != n.shapes.geometry.area.sum()
     assert not np.allclose(x, n.buses.x.values)
-    assert not np.allclose(y, n.buses.y.values)
->>>>>>> baa242b1
+    assert not np.allclose(y, n.buses.y.values)