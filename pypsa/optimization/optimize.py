#!/usr/bin/env python3
# -*- coding: utf-8 -*-
"""
Build optimisation problems from PyPSA networks with Linopy.
"""
import logging
import os
from functools import wraps

import numpy as np
import pandas as pd
from linopy import Model, merge

from pypsa.descriptors import additional_linkports
from pypsa.descriptors import get_switchable_as_dense as get_as_dense
from pypsa.descriptors import nominal_attrs
from pypsa.optimization.abstract import (
    optimize_security_constrained,
    optimize_transmission_expansion_iteratively,
)
from pypsa.optimization.common import get_strongly_meshed_buses, set_from_frame
from pypsa.optimization.constraints import (
    define_fixed_nominal_constraints,
    define_fixed_operation_constraints,
    define_kirchhoff_voltage_constraints,
    define_loss_constraints,
    define_nodal_balance_constraints,
    define_nominal_constraints_for_extendables,
    define_operational_constraints_for_committables,
    define_operational_constraints_for_extendables,
    define_operational_constraints_for_non_extendables,
    define_ramp_limit_constraints,
    define_storage_unit_constraints,
    define_store_constraints,
)
from pypsa.optimization.global_constraints import (
    define_growth_limit,
    define_nominal_constraints_per_bus_carrier,
    define_primary_energy_limit,
    define_tech_capacity_expansion_limit,
    define_transmission_expansion_cost_limit,
    define_transmission_volume_expansion_limit,
)
from pypsa.optimization.variables import (
    define_loss_variables,
    define_nominal_variables,
    define_operational_variables,
    define_shut_down_variables,
    define_spillage_variables,
    define_start_up_variables,
    define_status_variables,
)
from pypsa.pf import _as_snapshots

logger = logging.getLogger(__name__)


lookup = pd.read_csv(
    os.path.join(os.path.dirname(__file__), "..", "variables.csv"),
    index_col=["component", "variable"],
)


def define_objective(n, sns):
    """
    Defines and writes out the objective function.
    """
    m = n.model
    objective = []

    if n._multi_invest:
        periods = sns.unique("period")
        period_weighting = n.investment_period_weightings.objective[periods]

    # constant for already done investment
    nom_attr = nominal_attrs.items()
    constant = 0
    for c, attr in nom_attr:
        ext_i = n.get_extendable_i(c)
        cost = n.df(c)["capital_cost"][ext_i]
        if cost.empty:
            continue

        if n._multi_invest:
            active = pd.concat(
                {
                    period: n.get_active_assets(c, period)[ext_i]
                    for period in sns.unique("period")
                },
                axis=1,
            )
            cost = active @ period_weighting * cost

        constant += (cost * n.df(c)[attr][ext_i]).sum()

    if constant != 0:
        n.objective_constant = constant
        object_const = m.add_variables(constant, constant, name="objective_constant")
        objective.append(-1 * object_const)

    # marginal cost
    weighting = n.snapshot_weightings.objective
    if n._multi_invest:
        weighting = weighting.mul(period_weighting, level=0).loc[sns]
    else:
        weighting = weighting.loc[sns]

    for c, attr in lookup.query("marginal_cost").index:
        cost = (
            get_as_dense(n, c, "marginal_cost", sns)
            .loc[:, lambda ds: (ds != 0).all()]
            .mul(weighting, axis=0)
        )
        if cost.empty:
            continue
        operation = m[f"{c}-{attr}"].sel({"snapshot": sns, c: cost.columns})
        objective.append((operation * cost).sum())

    # investment
    for c, attr in nominal_attrs.items():
        ext_i = n.get_extendable_i(c)
        cost = n.df(c)["capital_cost"][ext_i]
        if cost.empty:
            continue

        if n._multi_invest:
            active = pd.concat(
                {
                    period: n.get_active_assets(c, period)[ext_i]
                    for period in sns.unique("period")
                },
                axis=1,
            )
            cost = active @ period_weighting * cost

        caps = m[f"{c}-{attr}"]
        objective.append((caps * cost).sum())

    # unit commitment
    keys = ["start_up", "shut_down"]
    for c, attr in lookup.query("variable in @keys").index:
        com_i = n.get_committable_i(c)
        cost = n.df(c)[attr + "_cost"].reindex(com_i)

        if cost.sum():
            var = m[f"{c}-{attr}"]
            objective.append((var * cost).sum())

    if not len(objective):
        raise ValueError(
            "Objective function could not be created. "
            "Please make sure the components have assigned costs."
        )

    m.objective = merge(objective)


def create_model(
    n,
    snapshots=None,
    multi_investment_periods=False,
    transmission_losses=0,
    linearized_unit_commitment=False,
    **kwargs,
):
    """
    Create a linopy.Model instance from a pypsa network.

    The model is stored at `n.model`.

    Parameters
    ----------
    n : pypsa.Network
    snapshots : list or index slice
        A list of snapshots to optimise, must be a subset of
        network.snapshots, defaults to network.snapshots
    multi_investment_periods : bool, default False
        Whether to optimise as a single investment period or to optimize in multiple
        investment periods. Then, snapshots should be a ``pd.MultiIndex``.
    transmission_losses : int, default 0
    linearized_unit_commitment : bool, default False
        Whether to optimise using the linearised unit commitment formulation or not.
    **kwargs:
        Keyword arguments used by `linopy.Model()`, such as `solver_dir` or `chunk`.

    Returns
    -------
    linopy.model
    """
    sns = _as_snapshots(n, snapshots)
    n._linearized_uc = int(linearized_unit_commitment)
    n._multi_invest = int(multi_investment_periods)
    n.consistency_check()

    kwargs.setdefault("force_dim_names", True)
    n.model = Model(**kwargs)
    n.model.parameters = n.model.parameters.assign(snapshots=sns)

    # Define variables
    for c, attr in lookup.query("nominal").index:
        define_nominal_variables(n, c, attr)

    for c, attr in lookup.query("not nominal and not handle_separately").index:
        define_operational_variables(n, sns, c, attr)
        define_status_variables(n, sns, c)
        define_start_up_variables(n, sns, c)
        define_shut_down_variables(n, sns, c)

    define_spillage_variables(n, sns)
    define_operational_variables(n, sns, "Store", "p")

    if transmission_losses:
        for c in n.passive_branch_components:
            define_loss_variables(n, sns, c)

    # Define constraints
    for c, attr in lookup.query("nominal").index:
        define_nominal_constraints_for_extendables(n, c, attr)
        define_fixed_nominal_constraints(n, c, attr)

    for c, attr in lookup.query("not nominal and not handle_separately").index:
        define_operational_constraints_for_non_extendables(
            n, sns, c, attr, transmission_losses
        )
        define_operational_constraints_for_extendables(
            n, sns, c, attr, transmission_losses
        )
        define_operational_constraints_for_committables(n, sns, c)
        define_ramp_limit_constraints(n, sns, c, attr)
        define_fixed_operation_constraints(n, sns, c, attr)

<<<<<<< HEAD
    define_nodal_balance_constraints(n, sns, transmission_losses)
=======
    meshed_buses = get_strongly_meshed_buses(n)
    weakly_meshed_buses = n.buses.index.difference(meshed_buses)
    if not meshed_buses.empty and not weakly_meshed_buses.empty:
        # Write constraint for buses many terms and for buses with a few terms
        # separately. This reduces memory usage for large networks.
        define_nodal_balance_constraints(n, sns, buses=weakly_meshed_buses)
        define_nodal_balance_constraints(n, sns, buses=meshed_buses, suffix="-meshed")
    else:
        define_nodal_balance_constraints(n, sns)

>>>>>>> 045d1a43
    define_kirchhoff_voltage_constraints(n, sns)
    define_storage_unit_constraints(n, sns)
    define_store_constraints(n, sns)

    if transmission_losses:
        for c in n.passive_branch_components:
            define_loss_constraints(n, sns, c, transmission_losses)

    # Define global constraints
    define_primary_energy_limit(n, sns)
    define_transmission_expansion_cost_limit(n, sns)
    define_transmission_volume_expansion_limit(n, sns)
    define_tech_capacity_expansion_limit(n, sns)
    define_nominal_constraints_per_bus_carrier(n, sns)
    define_growth_limit(n, sns)

    define_objective(n, sns)

    return n.model


def assign_solution(n):
    """
    Map solution to network components.
    """
    m = n.model
    sns = n.model.parameters.snapshots.to_index()

    for name, sol in m.solution.items():
        if name == "objective_constant":
            continue

        c, attr = name.split("-", 1)
        df = sol.to_pandas()

        if "snapshot" in sol.dims:
            if c in n.passive_branch_components and attr == "s":
                set_from_frame(n, c, "p0", df)
                set_from_frame(n, c, "p1", -df)

            elif c == "Link" and attr == "p":
                set_from_frame(n, c, "p0", df)

                for i in ["1"] + additional_linkports(n):
                    i_eff = "" if i == "1" else i
                    eff = get_as_dense(n, "Link", f"efficiency{i_eff}", sns)
                    set_from_frame(n, c, f"p{i}", -df * eff)
                    n.pnl(c)[f"p{i}"].loc[
                        sns, n.links.index[n.links[f"bus{i}"] == ""]
                    ] = n.component_attrs["Link"].loc[f"p{i}", "default"]

            else:
                set_from_frame(n, c, attr, df)
        else:
            n.df(c)[attr + "_opt"].update(df)

    # if nominal capacity was no variable set optimal value to nominal
    for c, attr in lookup.query("nominal").index:
        fix_i = n.get_non_extendable_i(c)
        if not fix_i.empty:
            n.df(c).loc[fix_i, f"{attr}_opt"] = n.df(c).loc[fix_i, attr]

    # recalculate storageunit net dispatch
    if not n.df("StorageUnit").empty:
        c = "StorageUnit"
        n.pnl(c)["p"] = n.pnl(c)["p_dispatch"] - n.pnl(c)["p_store"]

    n.objective = m.objective_value


def assign_duals(n):
    """
    Map dual values i.e. shadow prices to network components.
    """
    m = n.model
    unassigned = []

    for name, dual in m.dual.items():
        try:
            c, attr = name.split("-", 1)
        except ValueError:
            continue

        if "snapshot" in dual.dims:
            try:
                df = dual.transpose("snapshot", ...).to_pandas()
                spec = attr.rsplit("-", 1)[-1]
                assign = [
                    "upper",
                    "lower",
                    "ramp_limit_up",
                    "ramp_limit_down",
                    "p_set",
                    "e_set",
                    "s_set",
                    "state_of_charge_set",
                ]

                if spec in assign:
                    set_from_frame(n, c, "mu_" + spec, df)
                elif attr.endswith("nodal_balance"):
                    set_from_frame(n, c, "marginal_price", df)
            except:
                unassigned.append(name)

    if unassigned:
        logger.info(
            f"The shadow-prices of the constraints {', '.join(unassigned)} were "
            "not assigned to the network."
        )


def post_processing(n):
    """
    Post-process the optimzed network.

    This calculates quantities derived from the optimized values such as
    power injection per bus and snapshot, voltage angle.
    """
    sns = n.model.parameters.snapshots.to_index()

    # correct prices with objective weightings
    if n._multi_invest:
        period_weighting = n.investment_period_weightings.objective
        weightings = n.snapshot_weightings.objective.mul(
            period_weighting, level=0, axis=0
        ).loc[sns]
    else:
        weightings = n.snapshot_weightings.objective.loc[sns]

    n.buses_t.marginal_price.loc[sns] = n.buses_t.marginal_price.loc[sns].divide(
        weightings, axis=0
    )

    # load
    if len(n.loads):
        set_from_frame(n, "Load", "p", get_as_dense(n, "Load", "p_set", sns))

    # recalculate injection
    ca = [
        ("Generator", "p", "bus"),
        ("Store", "p", "bus"),
        ("Load", "p", "bus"),
        ("StorageUnit", "p", "bus"),
        ("Link", "p0", "bus0"),
        ("Link", "p1", "bus1"),
    ]
    for i in additional_linkports(n):
        ca.append(("Link", f"p{i}", f"bus{i}"))

    sign = lambda c: n.df(c).sign if "sign" in n.df(c) else -1  # sign for 'Link'
    n.buses_t.p = (
        pd.concat(
            [
                n.pnl(c)[attr].mul(sign(c)).rename(columns=n.df(c)[group])
                for c, attr, group in ca
            ],
            axis=1,
        )
        .groupby(level=0, axis=1)
        .sum()
        .reindex(columns=n.buses.index, fill_value=0)
    )

    def v_ang_for_(sub):
        buses_i = sub.buses_o
        if len(buses_i) == 1:
            return pd.DataFrame(0, index=sns, columns=buses_i)
        sub.calculate_B_H(skip_pre=True)
        Z = pd.DataFrame(np.linalg.pinv((sub.B).todense()), buses_i, buses_i)
        Z -= Z[sub.slack_bus]
        return n.buses_t.p.reindex(columns=buses_i) @ Z

    # TODO: if multi investment optimization, the network topology is not the necessarily the same,
    # i.e. one has to iterate over the periods in order to get the correct angles.
    # Determine_network_topology is not necessarily called (only if KVL was assigned)
    if "obj" in n.sub_networks:
        n.buses_t.v_ang = pd.concat(
            [v_ang_for_(sub) for sub in n.sub_networks.obj], axis=1
        ).reindex(columns=n.buses.index, fill_value=0)


def optimize(
    n,
    snapshots=None,
    multi_investment_periods=False,
    transmission_losses=0,
    linearized_unit_commitment=False,
    model_kwargs={},
    extra_functionality=None,
    **kwargs,
):
    """
    Optimize the pypsa network using linopy.

    Parameters
    ----------
    n : pypsa.Network
    snapshots : list or index slice
        A list of snapshots to optimise, must be a subset of
        n.snapshots, defaults to n.snapshots
    multi_investment_periods : bool, default False
        Whether to optimise as a single investment period or to optimise in multiple
        investment periods. Then, snapshots should be a ``pd.MultiIndex``.
    transmission_losses : int, default 0
        Whether an approximation of transmission losses should be included
        in the linearised power flow formulation. A passed number will denote
        the number of tangents used for the piecewise linear approximation.
        Defaults to 0, which ignores losses.
    linearized_unit_commitment : bool, default False
        Whether to optimise using the linearised unit commitment formulation or not.
    model_kwargs: dict
        Keyword arguments used by `linopy.Model`, such as `solver_dir` or `chunk`.
    extra_functionality : callable
        This function must take two arguments
        `extra_functionality(network, snapshots)` and is called after
        the model building is complete, but before it is sent to the
        solver. It allows the user to
        add/change constraints and add/change the objective function.
    **kwargs:
        Keyword argument used by `linopy.Model.solve`, such as `solver_name`,
        `problem_fn` or solver options directly passed to the solver.

    Returns
    -------
    None.
    """

    sns = _as_snapshots(n, snapshots)
    n._multi_invest = int(multi_investment_periods)
    n._linearized_uc = linearized_unit_commitment

    n.consistency_check()
    m = create_model(
        n,
        sns,
        multi_investment_periods,
        transmission_losses,
        linearized_unit_commitment,
        **model_kwargs,
    )
    if extra_functionality:
        extra_functionality(n, sns)
    kwargs.setdefault("solver_name", "glpk")
    status, condition = m.solve(**kwargs)

    if status == "ok":
        assign_solution(n)
        assign_duals(n)
        post_processing(n)

    return status, condition


class OptimizationAccessor:
    """
    Optimization accessor for building and solving models using linopy.
    """

    def __init__(self, network):
        self._parent = network

    @wraps(optimize)
    def __call__(self, *args, **kwargs):
        return optimize(self._parent, *args, **kwargs)

    @wraps(create_model)
    def create_model(self, *args, **kwargs):
        return create_model(self._parent, *args, **kwargs)

    def solve_model(self, **kwargs):
        """
        Solve an already created model and assign its solution to the network.

        Parameters
        ----------
        **kwargs:
            Keyword argument used by `linopy.Model.solve`, such as `solver_name`,
            `problem_fn` or solver options directly passed to the solver.
        """
        n = self._parent
        m = n.model
        kwargs.setdefault("solver_name", "glpk")
        status, condition = m.solve(**kwargs)

        if status == "ok":
            assign_solution(n)
            assign_duals(n)
            post_processing(n)

        return status, condition

    @wraps(assign_solution)
    def assign_solution(self, **kwargs):
        return assign_solution(self._parent, **kwargs)

    @wraps(assign_duals)
    def assign_duals(self, **kwargs):
        return assign_duals(self._parent, **kwargs)

    @wraps(post_processing)
    def post_processing(self, **kwargs):
        return post_processing(self._parent, **kwargs)

    @wraps(optimize_transmission_expansion_iteratively)
    def optimize_transmission_expansion_iteratively(self, *args, **kwargs):
        optimize_transmission_expansion_iteratively(self._parent, *args, **kwargs)

    @wraps(optimize_security_constrained)
    def optimize_security_constrained(self, *args, **kwargs):
        optimize_security_constrained(self._parent, *args, **kwargs)

    def fix_optimal_capacities(self):
        """
        Fix capacities of extendable assets to optimized capacities.

        Use this function when a capacity expansion optimization was
        already performed and a operational optimization should be done
        afterwards.
        """
        n = self._parent
        for c, attr in nominal_attrs.items():
            ext_i = n.get_extendable_i(c)
            n.df(c).loc[ext_i, attr] = n.df(c).loc[ext_i, attr + "_opt"]
            n.df(c)[attr + "_extendable"] = False

    def fix_optimal_dispatch(self):
        """
        Fix dispatch of all assets to optimized values.

        Use this function when the optimal dispatch should be used as an
        starting point for power flow calculation (`Network.pf`).
        """
        n = self._parent
        for c in n.one_port_components:
            n.pnl(c).p_set = n.pnl(c).p
        for c in n.controllable_branch_components:
            n.pnl(c).p_set = n.pnl(c).p0

    def add_load_shedding(
        self,
        suffix=" load shedding",
        buses=None,
        sign=1e-3,
        marginal_cost=1e2,
        p_nom=1e9,
    ):
        """
        Add load shedding in form of generators to all or a subset of buses.

        For more information on load shedding see
        http://journal.frontiersin.org/article/10.3389/fenrg.2015.00055/full

        Parameters
        ----------
        buses : pandas.Index, optional
            Subset of buses where load shedding should be available.
            Defaults to all buses.
        sign : float/Series, optional
            Scaling of the load shedding. This is used to scale the price of the
            load shedding. The default is 1e-3 which translates to a measure in kW instead
            of MW.
        marginal_cost : float/Series, optional
            Price of the load shedding. The default is 1e2.
        p_nom : float/Series, optional
            Maximal load shedding. The default is 1e9 (kW).
        """
        n = self._parent
        if "Load" not in n.carriers.index:
            n.add("Carrier", "Load")
        if buses is None:
            buses = n.buses.index

        return n.madd(
            "Generator",
            buses,
            suffix,
            bus=buses,
            carrier="load",
            sign=sign,
            marginal_cost=marginal_cost,
            p_nom=p_nom,
        )<|MERGE_RESOLUTION|>--- conflicted
+++ resolved
@@ -229,20 +229,16 @@
         define_ramp_limit_constraints(n, sns, c, attr)
         define_fixed_operation_constraints(n, sns, c, attr)
 
-<<<<<<< HEAD
-    define_nodal_balance_constraints(n, sns, transmission_losses)
-=======
     meshed_buses = get_strongly_meshed_buses(n)
     weakly_meshed_buses = n.buses.index.difference(meshed_buses)
     if not meshed_buses.empty and not weakly_meshed_buses.empty:
         # Write constraint for buses many terms and for buses with a few terms
         # separately. This reduces memory usage for large networks.
-        define_nodal_balance_constraints(n, sns, buses=weakly_meshed_buses)
-        define_nodal_balance_constraints(n, sns, buses=meshed_buses, suffix="-meshed")
+        define_nodal_balance_constraints(n, sns, transmission_losses, buses=weakly_meshed_buses)
+        define_nodal_balance_constraints(n, sns, transmission_losses, buses=meshed_buses, suffix="-meshed")
     else:
-        define_nodal_balance_constraints(n, sns)
-
->>>>>>> 045d1a43
+        define_nodal_balance_constraints(n, sns, transmission_losses)
+
     define_kirchhoff_voltage_constraints(n, sns)
     define_storage_unit_constraints(n, sns)
     define_store_constraints(n, sns)
