--- conflicted
+++ resolved
@@ -8,12 +8,7 @@
 
 import linopy
 import pandas as pd
-<<<<<<< HEAD
-from deprecation import deprecated
 from linopy import merge
-=======
-from linopy import LinearExpression, merge
->>>>>>> a7d8ab48
 from numpy import inf, isfinite
 from xarray import DataArray, concat
 
@@ -1582,7 +1577,6 @@
             )
 
 
-<<<<<<< HEAD
 def define_total_supply_constraints(
     n: Network, sns: Sequence, component: str = "Generator"
 ) -> None:
@@ -1593,10 +1587,6 @@
     and maximum energy production requirements.
 
     For generators with e_sum_min, the constraint enforces:
-=======
-def define_total_supply_constraints(n: Network, sns: Sequence) -> None:
-    """Define energy sum constraints for generators in the network model.
->>>>>>> a7d8ab48
 
     sum(p(t) * weighting(t)) ≥ e_sum_min
 
@@ -1676,14 +1666,4 @@
         p = m[f"{c.name}-p"].sel(name=names, snapshot=sns_)
         eh_selected = eh.sel(name=names)
         energy = (p * eh_selected).sum(dim="snapshot")
-        m.add_constraints(energy, "<=", e_sum_max, name=f"{c.name}-e_sum_max")
-
-
-@deprecated(
-    deprecated_in="0.31.2",
-    removed_in="1.0",
-    details="Use define_total_supply_constraints instead.",
-)
-def define_generators_constraints(n: Network, sns: Sequence) -> None:
-    """Define generator constraints (deprecated, use define_total_supply_constraints)."""
-    return define_total_supply_constraints(n, sns)+        m.add_constraints(energy, "<=", e_sum_max, name=f"{c.name}-e_sum_max")