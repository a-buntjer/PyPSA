#!/usr/bin/env python3
"""
Define optimisation constraints from PyPSA networks with Linopy.
"""

from __future__ import annotations

import logging
from collections.abc import Sequence
from typing import TYPE_CHECKING, Any

import linopy
import pandas as pd
from deprecation import deprecated
from linopy import merge
from numpy import inf, isfinite
from xarray import DataArray, concat

from pypsa.common import as_index
from pypsa.components.common import as_components
from pypsa.descriptors import (
    additional_linkports,
    expand_series,
    nominal_attrs,
)
from pypsa.optimization.common import reindex

if TYPE_CHECKING:
    from xarray import DataArray

    from pypsa import Network

    ArgItem = list[str | int | float | DataArray]

logger = logging.getLogger(__name__)


def define_operational_constraints_for_non_extendables(
    n: Network, sns: pd.Index, component: str, attr: str, transmission_losses: int
) -> None:
    """
    Define operational constraints (lower-/upper bound).

    Sets operational constraints for a subset of non-extendable
    and non-committable components based on their bounds. For each component,
    the constraint enforces:

    lower_bound ≤ dispatch ≤ upper_bound

    where lower_bound and upper_bound are computed from the component's nominal
    capacity and min/max per unit values.

    Parameters
    ----------
    n : pypsa.Network
        Network instance containing the model and component data
    sns : pd.Index
        Set of snapshots for which to define the constraints
    component : str
        Name of the network component (e.g. "Generator", "Link")
    attr : str
        Name of the attribute to constrain (e.g. "p" for active power)
    transmission_losses : int
        Number of segments for transmission loss linearization; if non-zero,
        losses are considered in the constraints for passive branches

    Returns
    -------
    None

    Notes
    -----
    For passive branches with transmission losses, the constraint accounts for
    the losses in both directions, see justification in [1]_.

    References
    ----------
    .. [1] F. Neumann, T. Brown, "Transmission losses in power system
       optimization models: A comparison of heuristic and exact solution methods,"
       Applied Energy, 2022, https://doi.org/10.1016/j.apenergy.2022.118859
    """
    c = as_components(n, component)
    fix_i = c.fixed
    fix_i = fix_i.difference(c.committables)

    if c.has_scenarios:
        fix_i = fix_i.get_level_values("component").unique()

    if fix_i.empty:
        return

    nominal_fix = c.as_xarray(c.operational_attrs["nom"], inds=fix_i)
    min_pu, max_pu = c.get_bounds_pu(sns, fix_i, attr)

    lower = min_pu * nominal_fix
    upper = max_pu * nominal_fix

    active = c.as_xarray("active", sns, fix_i)

    dispatch = n.model[f"{c.name}-{attr}"].sel(component=fix_i)

    if c.name in n.passive_branch_components and transmission_losses:
        loss = n.model[f"{c.name}-loss"].sel(component=fix_i)
        lhs_lower = dispatch - loss
        lhs_upper = dispatch + loss
    else:
        lhs_lower = lhs_upper = dispatch

    n.model.add_constraints(
        lhs_lower, ">=", lower, name=f"{c.name}-fix-{attr}-lower", mask=active
    )
    n.model.add_constraints(
        lhs_upper, "<=", upper, name=f"{c.name}-fix-{attr}-upper", mask=active
    )


def define_operational_constraints_for_extendables(
    n: Network, sns: pd.Index, component: str, attr: str, transmission_losses: int
) -> None:
    """
    Define operational constraints (lower-/upper bound) for extendable components.

    Sets operational constraints for extendable components based on their bounds.
    For each component, the constraint enforces:

    lower_bound ≤ dispatch ≤ upper_bound

    where lower_bound and upper_bound are computed from the component's nominal
    capacity and min/max per unit values.

    Parameters
    ----------
    n : pypsa.Network
        Network instance containing the model and component data
    sns : pd.Index
        Set of snapshots for which to define the constraints
    component : str
        Name of the network component (e.g. "Generator", "Link")
    attr : str
        Name of the attribute to constrain (e.g. "p" for active power)
    transmission_losses : int
        Number of segments for transmission loss linearization; if non-zero,
        losses are considered in the constraints for passive branches

    Returns
    -------
    None

    """
    c = as_components(n, component)
    sns = as_index(n, sns, "snapshots")

    ext_i = c.extendables
    if ext_i.empty:
        return
    if isinstance(ext_i, pd.MultiIndex):
        ext_i = ext_i.unique(level="component")

    min_pu, max_pu = c.get_bounds_pu(sns, ext_i, attr)
    dispatch = n.model[f"{c.name}-{attr}"].sel(component=ext_i)
    capacity = n.model[f"{c.name}-{nominal_attrs[c.name]}"]
    active = c.as_xarray("active", sns, ext_i)

    lhs_lower = dispatch - min_pu * capacity
    lhs_upper = dispatch - max_pu * capacity

    if c.name in n.passive_branch_components and transmission_losses:
        loss = reindex(n.model[f"{c.name}-loss"], c.name, ext_i)
        lhs_lower = lhs_lower - loss
        lhs_upper = lhs_upper + loss

    n.model.add_constraints(
        lhs_lower, ">=", 0, name=f"{c.name}-ext-{attr}-lower", mask=active
    )
    n.model.add_constraints(
        lhs_upper, "<=", 0, name=f"{c.name}-ext-{attr}-upper", mask=active
    )


def define_operational_constraints_for_committables(
    n: Network, sns: pd.Index, component: str
) -> None:
    """

    Define operational constraints (lower-/upper bound) for committable components.

    Sets operational constraints for components with unit commitment
    decisions. The constraints include:

    1. Power output limits based on commitment status
    2. State transition constraints (start-up/shut-down)
    3. Minimum up and down time constraints
    4. Ramp rate constraints for committed units

    Parameters
    ----------
    n : pypsa.Network
        Network instance containing the model and component data
    sns : pd.Index
        Set of snapshots for which to define the constraints
    component : str
        Name of the network component ("Generator" or "Link")

    Returns
    -------
    None

    Notes
    -----
    The linearized approximation of the unit commitment problem
    is possible with flag `n._linearized_uc`. Here linearization
    implies that p_min_pu is fractional, ie component can start up
    any fraction of its capacity. The linearization is based on
    [2]_.

    For components with equal start-up and shut-down costs, additional
    tightening constraints are applied to improve the linear relaxation.

    References
    ----------
    .. [2] Y. Hua, C. Liu, J. Zhang, "Representing Operational
       Flexibility in Generation Expansion Planning Through Convex Relaxation
       of Unit Commitment," IEEE Transactions on Power Systems, vol. 32,
       no. 5, pp. 3854-3865, 2017, https://doi.org/10.1109/TPWRS.2017.2735026
    """
    c = as_components(n, component)
    com_i = c.committables

    if com_i.empty:
        return

    # variables
    status = n.model[f"{c.name}-status"]
    start_up = n.model[f"{c.name}-start_up"]
    shut_down = n.model[f"{c.name}-shut_down"]
    status_diff = status - status.shift(snapshot=1)
    p = n.model[f"{c.name}-p"].sel(component=com_i)
    active = c.get_activity_mask(sns, com_i)

    # parameters
    nominal = c.as_xarray(c.operational_attrs["nom"], inds=com_i)
    min_pu, max_pu = c.get_bounds_pu(sns, com_i, "p")
    lower_p = min_pu * nominal
    upper_p = max_pu * nominal
    min_up_time_set = c.as_xarray("min_up_time", inds=com_i)
    min_down_time_set = c.as_xarray("min_down_time", inds=com_i)
    ramp_up_limit = nominal * c.as_xarray("ramp_limit_up", inds=com_i).fillna(1)
    ramp_down_limit = nominal * c.as_xarray("ramp_limit_down", inds=com_i).fillna(1)
    ramp_start_up = nominal * c.as_xarray("ramp_limit_start_up", inds=com_i)
    ramp_shut_down = nominal * c.as_xarray("ramp_limit_shut_down", inds=com_i)
    up_time_before_set = c.as_xarray("up_time_before", inds=com_i)
    down_time_before_set = c.as_xarray("down_time_before", inds=com_i)
    initially_up = up_time_before_set.astype(bool)
    initially_down = down_time_before_set.astype(bool)

    # check if there are status calculated/fixed before given sns interval
    if sns[0] != n.snapshots[0]:
        start_i = n.snapshots.get_loc(sns[0])
        # get generators which are online until the first regarded snapshot
        until_start_up = c._as_dynamic(
            "status", n.snapshots[:start_i][::-1], inds=com_i
        )
        ref = range(1, len(until_start_up) + 1)
        up_time_before = until_start_up[until_start_up.cumsum().eq(ref, axis=0)].sum()
        up_time_before_set = up_time_before.clip(upper=min_up_time_set)
        initially_up = up_time_before_set.astype(bool)
        # get number of snapshots for generators which are offline before the first regarded snapshot
        until_start_down = ~until_start_up.astype(bool)
        ref = range(1, len(until_start_down) + 1)
        down_time_before = until_start_down[
            until_start_down.cumsum().eq(ref, axis=0)
        ].sum()
        down_time_before_set = down_time_before.clip(upper=min_down_time_set)
        initially_down = down_time_before_set.astype(bool)

    # lower dispatch level limit
    lhs_tuple = (1, p), (-lower_p, status)
    n.model.add_constraints(
        lhs_tuple, ">=", 0, name=f"{c.name}-com-p-lower", mask=active
    )

    # upper dispatch level limit
    lhs_tuple = (1, p), (-upper_p, status)
    n.model.add_constraints(
        lhs_tuple, "<=", 0, name=f"{c.name}-com-p-upper", mask=active
    )

    # state-transition constraint
    rhs = pd.DataFrame(0, sns, com_i)
    # Convert xarray boolean to list of indices for DataFrame indexing
    initially_up_indices = com_i[initially_up.values]
    if not initially_up_indices.empty:
        rhs.loc[sns[0], initially_up_indices] = -1

    lhs = start_up - status_diff
    n.model.add_constraints(
        lhs, ">=", rhs, name=f"{c.name}-com-transition-start-up", mask=active
    )

    rhs = pd.DataFrame(0, sns, com_i)
    if not initially_up_indices.empty:
        rhs.loc[sns[0], initially_up_indices] = 1

    lhs = shut_down + status_diff
    n.model.add_constraints(
        lhs, ">=", rhs, name=f"{c.name}-com-transition-shut-down", mask=active
    )

    # min up time
    min_up_time_i = com_i[min_up_time_set.astype(bool)]
    if not min_up_time_i.empty:
        expr = []
        for g in min_up_time_i:
            su = start_up.loc[:, g]
            # Retrieve the minimum up time value for generator g and convert it to a scalar
            up_time_value = min_up_time_set.sel({min_up_time_set.dims[0]: g}).item()
            expr.append(su.rolling(snapshot=up_time_value).sum())
        lhs = -status.loc[:, min_up_time_i] + merge(expr, dim=com_i.name)
        lhs = lhs.sel(snapshot=sns[1:])
        n.model.add_constraints(
            lhs,
            "<=",
            0,
            name=f"{c.name}-com-up-time",
            mask=DataArray(active[min_up_time_i]).sel(snapshot=sns[1:]),
        )

    # min down time
    min_down_time_i = com_i[min_down_time_set.astype(bool)]
    if not min_down_time_i.empty:
        expr = []
        for g in min_down_time_i:
            su = shut_down.loc[:, g]
            down_time_value = min_down_time_set.sel(
                {min_down_time_set.dims[0]: g}
            ).item()
            expr.append(su.rolling(snapshot=down_time_value).sum())
        lhs = status.loc[:, min_down_time_i] + merge(expr, dim=com_i.name)
        lhs = lhs.sel(snapshot=sns[1:])
        n.model.add_constraints(
            lhs,
            "<=",
            1,
            name=f"{c.name}-com-down-time",
            mask=DataArray(active[min_down_time_i]).sel(snapshot=sns[1:]),
        )
    # up time before
    timesteps = pd.DataFrame([range(1, len(sns) + 1)] * len(com_i), com_i, sns).T
    if initially_up.any():
        must_stay_up = (min_up_time_set - up_time_before_set).clip(min=0)
        mask_values = (must_stay_up.values >= timesteps) & initially_up.values
        mask = pd.DataFrame(
            mask_values, index=timesteps.index, columns=timesteps.columns
        )
        name = f"{c.name}-com-status-min_up_time_must_stay_up"
        mask = mask & active if active is not None else mask
        n.model.add_constraints(status, "=", 1, name=name, mask=mask)

    # down time before
    if initially_down.any():
        must_stay_down = (min_down_time_set - down_time_before_set).clip(min=0)
        mask_values = (must_stay_down.values >= timesteps) & initially_down.values
        mask = pd.DataFrame(
            mask_values, index=timesteps.index, columns=timesteps.columns
        )
        name = f"{c.name}-com-status-min_down_time_must_stay_up"
        mask = mask & active if active is not None else mask
        n.model.add_constraints(status, "=", 0, name=name, mask=mask)

    # linearized approximation because committable can partly start up and shut down
    start_up_cost = c.as_xarray("start_up_cost", inds=com_i)
    shut_down_cost = c.as_xarray("shut_down_cost", inds=com_i)
    cost_equal = (start_up_cost == shut_down_cost).values

    # only valid additional constraints if start up costs equal to shut down costs
    if n._linearized_uc and not cost_equal.all():
        logger.warning(
            "The linear relaxation of the unit commitment cannot be "
            "tightened for all generators since the start up costs "
            "are not equal to the shut down costs. Proceed with the "
            "linear relaxation without the tightening by additional "
            "constraints for these. This might result in a longer "
            "solving time."
        )
    if n._linearized_uc and cost_equal.any():
        # dispatch limit for partly start up/shut down for t-1
        p_ce = p.loc[:, cost_equal]
        start_up_ce = start_up.loc[:, cost_equal]
        status_ce = status.loc[:, cost_equal]
        active_ce = DataArray(active.loc[:, cost_equal]).sel(snapshot=sns[1:])

        # parameters
        upper_p_ce = upper_p.loc[:, cost_equal]
        lower_p_ce = lower_p.loc[:, cost_equal]
        ramp_shut_down_ce = ramp_shut_down.loc[cost_equal]
        ramp_start_up_ce = ramp_start_up.loc[cost_equal]
        ramp_up_limit_ce = ramp_up_limit.loc[cost_equal]
        ramp_down_limit_ce = ramp_down_limit.loc[cost_equal]

        lhs = (
            p_ce.shift(snapshot=1)
            - ramp_shut_down_ce * status_ce.shift(snapshot=1)
            - (upper_p_ce - ramp_shut_down_ce) * (status_ce - start_up_ce)
        )
        lhs = lhs.sel(snapshot=sns[1:])
        n.model.add_constraints(
            lhs,
            "<=",
            0,
            name=f"{c.name}-com-p-before",
            mask=active_ce,
        )

        # dispatch limit for partly start up/shut down for t
        lhs = (
            p_ce
            - upper_p_ce * status_ce
            + (upper_p_ce - ramp_start_up_ce) * start_up_ce
        )
        lhs = lhs.sel(snapshot=sns[1:])
        n.model.add_constraints(
            lhs,
            "<=",
            0,
            name=f"{c.name}-com-p-current",
            mask=active_ce,
        )

        # ramp up if committable is only partly active and some capacity is starting up
        lhs = (
            p_ce
            - p_ce.shift(snapshot=1)
            - (lower_p_ce + ramp_up_limit_ce) * status_ce
            + lower_p_ce * status_ce.shift(snapshot=1)
            + (lower_p_ce + ramp_up_limit_ce - ramp_start_up_ce) * start_up_ce
        )
        lhs = lhs.sel(snapshot=sns[1:])
        n.model.add_constraints(
            lhs,
            "<=",
            0,
            name=f"{c.name}-com-partly-start-up",
            mask=active_ce,
        )

        # ramp down if committable is only partly active and some capacity is shutting up
        lhs = (
            p_ce.shift(snapshot=1)
            - p_ce
            - ramp_shut_down_ce * status_ce.shift(snapshot=1)
            + (ramp_shut_down_ce - ramp_down_limit_ce) * status_ce
            - (lower_p_ce + ramp_down_limit_ce - ramp_shut_down_ce) * start_up_ce
        )
        lhs = lhs.sel(snapshot=sns[1:])
        n.model.add_constraints(
            lhs,
            "<=",
            0,
            name=f"{c.name}-com-partly-shut-down",
            mask=active_ce,
        )


def define_nominal_constraints_for_extendables(
    n: Network, component: str, attr: str
) -> None:
    """
    Define capacity constraints for extendable components.

    Sets capacity expansion constraints for components with extendable
    capacities. For each component, the constraint enforces:

    min_capacity ≤ capacity ≤ max_capacity

    where capacity is a decision variable representing the component's
    optimal capacity.

    Parameters
    ----------
    n : pypsa.Network
        Network instance containing the model and component data
    component : str
        Name of the network component (e.g. "Generator", "StorageUnit")
    attr : str
        Name of the capacity attribute (e.g. "p_nom" for nominal power)

    Returns
    -------
    None

    Notes
    -----
    Components with infinite max_capacity values are handled through masking
    to avoid solver issues, particularly with GLPK which doesn't accept
    infinite values in constraints.
    """
    c = as_components(n, component)
    ext_i = c.extendables

    if ext_i.empty:
        return

    capacity = n.model[f"{c.name}-{attr}"]
    lower = c.as_xarray(attr + "_min", inds=ext_i)
    upper = c.as_xarray(attr + "_max", inds=ext_i)

    n.model.add_constraints(capacity, ">=", lower, name=f"{c.name}-ext-{attr}-lower")

    is_finite = upper != inf
    if is_finite.any():
        n.model.add_constraints(
            capacity, "<=", upper, name=f"{c.name}-ext-{attr}-upper", mask=is_finite
        )


def define_ramp_limit_constraints(
    n: Network, sns: pd.Index, component: str, attr: str
) -> None:
    """
    Define ramp rate limit constraints for components.

    Sets ramp rate constraints to limit the change in output between
    consecutive time periods. The constraints are defined for fixed,
    extendable, and committable components, with different formulations
    for each case.

    Parameters
    ----------
    n : pypsa.Network
        Network instance containing the model and component data
    sns : pd.Index
        Set of snapshots for which to define the constraints
    component : str
        Name of the network component (e.g. "Generator")
    attr : str
        Name of the dispatch attribute (e.g. "p" for active power)

    Returns
    -------
    None

    Notes
    -----
    For rolling horizon optimization, the function handles linking between
    optimization windows by including the previous snapshot's dispatch value.

    For committable components, ramp constraints incorporate the unit commitment
    status and special ramp limits for start-up and shut-down periods.

    For extendable components, ramp constraints are defined relative to the
    variable capacity, ensuring consistency in the optimization.
    """
    m = n.model
    c = as_components(n, component)

    # Fix for as_dynamic function breaking with scenarios. TODO fix it OR leave this if clause
    if c.static.size == 0:
        return

    if {"ramp_limit_up", "ramp_limit_down"}.isdisjoint(c.static.columns):
        return

    ramp_limit_up = c.as_xarray("ramp_limit_up", sns)
    ramp_limit_down = c.as_xarray("ramp_limit_down", sns)

    # Skip if there are no ramp limits defined or if all are set to 1 (no limit)
    if (ramp_limit_up.isnull() & ramp_limit_down.isnull()).all():
        return
    if (ramp_limit_up == 1).all() and (ramp_limit_down == 1).all():
        return

    # ---------------- Check if ramping is at start of n.snapshots --------------- #

    attr = {"p", "p0"}.intersection(c.dynamic.keys()).pop()
    start_i = n.snapshots.get_loc(sns[0]) - 1
    p_start = c.dynamic[attr].iloc[start_i]

    # Get the dispatch value from previous snapshot if not at beginning
    is_rolling_horizon = sns[0] != n.snapshots[0] and not p_start.empty
    p = m[f"{c.name}-{attr}"]

    # Get different component groups for constraint application
    com_i = c.committables
    fix_i = c.fixed
    fix_i = fix_i.difference(com_i).rename(fix_i.name)
    ext_i = c.extendables

    # Auxiliary variables for constraint application
    ext_dim = ext_i.name if ext_i.name else c
    original_ext_i = ext_i.copy()
    original_com_i = com_i.copy()

    if is_rolling_horizon:
        active = c.as_xarray("active", sns, fix_i)
        rhs_start = pd.DataFrame(0.0, index=sns, columns=c.static.index)
        rhs_start.loc[sns[0]] = p_start

        def p_actual(idx: pd.Index) -> DataArray:
            return p.sel(component=idx)

        def p_previous(idx: pd.Index) -> DataArray:
            return p.sel(component=idx).shift(snapshot=1)

    else:
        active = c.as_xarray("active", sns[1:], fix_i)
        rhs_start = pd.DataFrame(0.0, index=sns[1:], columns=c.static.index)
        rhs_start.index.name = "snapshot"

        def p_actual(idx: pd.Index) -> DataArray:
            return p.sel(component=idx).sel(snapshot=sns[1:])

        def p_previous(idx: pd.Index) -> DataArray:
            return p.sel(component=idx).shift(snapshot=1).sel(snapshot=sns[1:])

    rhs_start = DataArray(rhs_start)

    # ----------------------------- Fixed Components ----------------------------- #
    if not fix_i.empty:
        ramp_limit_up_fix = ramp_limit_up.sel(component=fix_i)
        ramp_limit_down_fix = ramp_limit_down.sel(component=fix_i)
        rhs_start_fix = rhs_start
        p_nom = c.as_xarray(c.operational_attrs["nom"], inds=fix_i)

        # Ramp up constraints for fixed components
        non_null_up = ~ramp_limit_up_fix.isnull().all()
        if non_null_up.any():
            lhs = p_actual(fix_i) - p_previous(fix_i)
            rhs = (ramp_limit_up_fix * p_nom) + rhs_start_fix
            mask = active & non_null_up
            m.add_constraints(
                lhs, "<=", rhs, name=f"{c.name}-fix-{attr}-ramp_limit_up", mask=mask
            )

        # Ramp down constraints for fixed components
        non_null_down = ~ramp_limit_down_fix.isnull().all()
        if non_null_down.any():
            lhs = p_actual(fix_i) - p_previous(fix_i)
            rhs = (-ramp_limit_down_fix * p_nom) + rhs_start
            mask = active & non_null_down
            m.add_constraints(
                lhs, ">=", rhs, name=f"{c.name}-fix-{attr}-ramp_limit_down", mask=mask
            )

    # ----------------------------- Extendable Components ----------------------------- #
    if not ext_i.empty:
        # Redefine active mask over ext_i
        active_ext = (
            c.as_xarray("active", sns, ext_i)
            if is_rolling_horizon
            else c.as_xarray("active", sns[1:], ext_i)
        )

        ramp_limit_up_ext = ramp_limit_up.reindex(
            {"snapshot": active_ext.coords["snapshot"].values, c: ext_i}
        ).rename({c: ext_dim})
        ramp_limit_down_ext = ramp_limit_down.reindex(
            {"snapshot": active_ext.coords["snapshot"].values, c: ext_i}
        ).rename({c: ext_dim})
        rhs_start_ext = rhs_start.sel({c: ext_i}).rename({c: ext_dim})

        # For extendables, nominal capacity is a decision variable
        p_nom_var = m[f"{c.name}-{c.operational_attrs['nom']}"]

        if not ramp_limit_up_ext.isnull().all():
            lhs = (
                p_actual(original_ext_i)
                - p_previous(original_ext_i)
                - (ramp_limit_up_ext * p_nom_var)
            )
            mask = active_ext & (~ramp_limit_up_ext.isnull())
            m.add_constraints(
                lhs,
                "<=",
                rhs_start_ext,
                name=f"{c.name}-ext-{attr}-ramp_limit_up",
                mask=mask,
            )

        if not ramp_limit_down_ext.isnull().all():
            lhs = (
                p_actual(original_ext_i)
                - p_previous(original_ext_i)
                + (ramp_limit_down_ext * p_nom_var)
            )
            mask = active_ext & (~ramp_limit_down_ext.isnull())
            m.add_constraints(
                lhs,
                ">=",
                rhs_start_ext,
                name=f"{c.name}-ext-{attr}-ramp_limit_down",
                mask=mask,
            )
    # ----------------------------- Committable Components ----------------------------- #
    if not com_i.empty:
        # Redefine active mask over com_i and get parameters directly using component methods
        active_com = (
            c.as_xarray("active", sns, com_i)
            if is_rolling_horizon
            else c.as_xarray("active", sns[1:], com_i)
        )

        ramp_limit_up_com = ramp_limit_up.reindex(
            {"snapshot": active_com.coords["snapshot"].values, "component": com_i}
        )
        ramp_limit_down_com = ramp_limit_down.reindex(
            {"snapshot": active_com.coords["snapshot"].values, "component": com_i}
        )

        ramp_limit_start_up_com = c.as_xarray("ramp_limit_start_up", inds=com_i)
        ramp_limit_shut_down_com = c.as_xarray("ramp_limit_shut_down", inds=com_i)
        p_nom_com = c.as_xarray(c.operational_attrs["nom"], inds=original_com_i)

        # Transform rhs_start for committable components
        rhs_start_com = rhs_start.sel(component=com_i)

        # com up
        non_null_up = ~ramp_limit_up_com.isnull()
        if non_null_up.any():
            limit_start = p_nom_com * ramp_limit_start_up_com
            limit_up = p_nom_com * ramp_limit_up_com

            status = m[f"{c.name}-status"].sel(
                snapshot=active_com.coords["snapshot"].values
            )
            status_prev = (
                m[f"{c.name}-status"]
                .shift(snapshot=1)
                .sel(snapshot=active_com.coords["snapshot"].values)
            )

            lhs = (
                p_actual(original_com_i)
                - p_previous(original_com_i)
                + (limit_start - limit_up) * status_prev
                - limit_start * status
            )

            rhs = rhs_start_com.copy()
            if is_rolling_horizon:
                status_start = c.dynamic["status"].iloc[start_i]
                limit_diff = (limit_up - limit_start).isel(snapshot=0)
                rhs.loc[{"snapshot": rhs.coords["snapshot"].item(0)}] += (
                    limit_diff * status_start
                )

            mask = active_com & non_null_up
            m.add_constraints(
                lhs, "<=", rhs, name=f"{c.name}-com-{attr}-ramp_limit_up", mask=mask
            )

        # com down
        non_null_down = ~ramp_limit_down_com.isnull()
        if non_null_down.any():
            limit_shut = p_nom_com * ramp_limit_shut_down_com
            limit_down = p_nom_com * ramp_limit_down_com

            status = m[f"{c.name}-status"].sel(
                snapshot=active_com.coords["snapshot"].values
            )
            status_prev = (
                m[f"{c.name}-status"]
                .shift(snapshot=1)
                .sel(snapshot=active_com.coords["snapshot"].values)
            )

            lhs = (
                p_actual(original_com_i)
                - p_previous(original_com_i)
                + (limit_down - limit_shut) * status
                + limit_shut * status_prev
            )

            rhs = rhs_start_com.copy()
            if is_rolling_horizon:
                status_start = c.dynamic["status"].iloc[start_i]
                rhs.loc[{"snapshot": rhs.coords["snapshot"].item(0)}] += (
                    -limit_shut * status_start
                )

            mask = active_com & non_null_down
            m.add_constraints(
                lhs, ">=", rhs, name=f"{c.name}-com-{attr}-ramp_limit_down", mask=mask
            )


def define_nodal_balance_constraints(
    n: Network,
    sns: pd.Index,
    transmission_losses: int = 0,
    buses: Sequence | None = None,
    suffix: str = "",
) -> None:
    """
    Define energy balance constraints at each node.

    Creates constraints ensuring that the sum of power injections at each node
    equals the demand at that node for each snapshot. This is the core constraint
    implementing Kirchhoff's Current Law (KCL) in the power system model. However,
    the logic is not limited to power networks and spans to other energy carriers.

    Using an example of power system, the general form of the constraint is:

    sum(power_injections) = sum(power_withdrawals)

    where power injections include generation, storage discharge, and incoming branch flows,
    while power withdrawals include loads, storage charging, and outgoing branch flows.

    Parameters
    ----------
    n : pypsa.Network
        Network instance containing the model and component data
    sns : pd.Index
        Set of snapshots for which to define the constraints
    transmission_losses : int, default 0
        Number of segments for transmission loss linearization; if non-zero,
        losses are included in the power balance
    buses : Sequence | None, default None
        Subset of buses for which to define constraints; if None, all buses are used
    suffix : str, default ""
        Optional suffix to append to constraint names and dimensions

    Returns
    -------
    None

    Notes
    -----
    Link components with multiple buses are handled with their respective
    efficiency factors for conversion between energy carriers.

    The function raises an error if there's a bus with non-zero load but no
    connected components to provide power.
    """
    m = n.model
    if buses is None:
        buses = n.buses.index.unique("component")

    links = as_components(n, "Link")

    args: list[Any] = [
        ["Generator", "p", "bus", 1],
        ["Store", "p", "bus", 1],
        ["StorageUnit", "p_dispatch", "bus", 1],
        ["StorageUnit", "p_store", "bus", -1],
        ["Line", "s", "bus0", -1],
        ["Line", "s", "bus1", 1],
        ["Transformer", "s", "bus0", -1],
        ["Transformer", "s", "bus1", 1],
        ["Link", "p", "bus0", -1],
        [
            "Link",
            "p",
            "bus1",
            # dirty as hell, TODO make sure as_xarray handles case when links empty AND scenarios there
            links.as_xarray("efficiency", sns) if not links.static.empty else 0,
        ],
    ]

    if not links.empty:
        for i in additional_linkports(n):
            eff_attr = f"efficiency{i}" if i != "1" else "efficiency"
            eff = links.as_xarray(eff_attr, sns)
            args.append(["Link", "p", f"bus{i}", eff])

    if transmission_losses:
        args.extend(
            [
                ["Line", "loss", "bus0", -0.5],
                ["Line", "loss", "bus1", -0.5],
                ["Transformer", "loss", "bus0", -0.5],
                ["Transformer", "loss", "bus1", -0.5],
            ]
        )

    exprs = []

    for component, attr, column, sign in args:
        c = as_components(n, component)
        if c.static.empty:
            continue

        if "sign" in c.static:
            sign = sign * c.as_xarray("sign")

        expr = sign * m[f"{c.name}-{attr}"]

        cbuses = c.as_xarray(column, drop_scenarios=True)
        cbuses = cbuses[cbuses.isin(buses)].rename("Bus")

        if not cbuses.size:
            continue

        #  drop non-existent multiport buses which are ''
        if column in ["bus" + i for i in additional_linkports(n)]:
            cbuses = cbuses[cbuses != ""]

        expr = expr.sel(component=cbuses["component"].values)
        if expr.size:
            exprs.append(expr.groupby(cbuses).sum().rename(Bus="component"))

    # TODO Why is this writing back to the dataframe? e.g. n.buses.index.name
    lhs = merge(exprs, join="outer").reindex(component=buses)

    # Prepare the RHS
    loads = as_components(n, "Load")

    if loads.static.empty:
        rhs = DataArray(
            0.0,
            coords={"snapshot": sns, "component": buses},
            dims=["snapshot", "component"],
        )
    else:
        loads_values = loads.as_xarray("p_set").where(loads.as_xarray("active", sns))
        loads_values = loads_values.reindex(
            component=loads.static.index.unique("component")
        )
        load_buses = loads.as_xarray("bus", drop_scenarios=True).rename("Bus")

        # group by bus, then reindex over *all* buses (fill zeros where no loads)
        rhs = (
            loads_values.groupby(load_buses)
            .sum()
            .rename(Bus="component")
            .reindex(component=buses, fill_value=0)
        )

    empty_nodal_balance = (lhs.vars == -1).all("_term")

    if empty_nodal_balance.any():
        if (empty_nodal_balance & (rhs != 0)).any().item():
            raise ValueError("Empty LHS with non-zero RHS in nodal balance constraint.")

        mask = ~empty_nodal_balance
    else:
        mask = None

    n.model.add_constraints(lhs, "=", rhs, name=f"Bus{suffix}-nodal_balance", mask=mask)


def define_kirchhoff_voltage_constraints(n: Network, sns: pd.Index) -> None:
    """
    Define Kirchhoff's Voltage Law constraints for networks.

    Creates constraints ensuring that the sum of potential differences across
    branches around all cycles in the network must sum to zero. For each cycle
    in the network graph, the constraint enforces:

    sum_{l in cycle} x_l * s_l = 0

    where
        x_l : series reactance or resistance of branch l (depending on AC/DC)
        s_l : branch flow variable for branch l in the cycle

    Parameters
    ----------
    n : pypsa.Network
        Network instance containing the model and component data
    sns : pd.Index
        Set of snapshots for which to define the constraints

    Returns
    -------
    None

    Notes
    -----
    While there are different formulations of KVL, the cycle-based
    formulation was found to be much faster than other formulations
    due to its sparsity, as shown in [3]_.

    The function first determines the network topology including cycles for each
    network component (AC and DC sub-networks), then creates constraints for
    each cycle.

    For multi-investment period models, the function creates separate constraints
    for each investment period, reflecting the changing network topology over time.

    The impedances are scaled by 1e5 to improve numerical conditioning.

    References
    ----------
    .. [3] J. Hörsch et al., "Linear optimal power flow using cycle flows,"
       Electric Power Systems Research, vol. 158, pp. 126-135, 2018,
       https://doi.org/10.1016/j.epsr.2020.106908
    """
    m = n.model
    n.calculate_dependent_values()

    periods = sns.unique("period") if n._multi_invest else [None]
    lhs = []
    for period in periods:
        C = n.cycles(investment_period=period, apply_weights=True)
        exprs = []
        for c in C.index.unique("type"):
            C_branch = DataArray(C.loc[c])
<<<<<<< HEAD
            flow = m[f"{c}-s"].loc[sns, C_branch.indexes["component"]]
=======
            flow = m[f"{c}-s"].sel(
                snapshot=sns, component=C_branch.indexes["component"]
            )
>>>>>>> df98469a
            exprs.append(flow @ C_branch * 1e5)
        lhs.append(sum(exprs))

    if len(lhs):
        lhs = merge(lhs, dim="snapshot")
        m.add_constraints(lhs == 0, name="Kirchhoff-Voltage-Law")


def define_fixed_nominal_constraints(n: Network, component: str, attr: str) -> None:
    """
    Define constraints for fixing component capacities to specified values.

    Sets constraints to fix nominal (capacity) variables of components to values
    specified in the corresponding '_set' attribute.

    Parameters
    ----------
    n : pypsa.Network
        Network instance containing the model and component data
    component : str
        Name of the network component (e.g. "Generator", "StorageUnit")
    attr : str
        Name of the capacity attribute (e.g. "p_nom" for nominal power)

    Returns
    -------
    None

    Notes
    -----
    The function only creates constraints for components that have non-NaN
    values in their '{attr}_set' attribute.
    """
    if attr + "_set" not in n.static(component):
        return

    dim = f"{component}-{attr}_set_i"
    fix = n.static(component)[attr + "_set"].dropna().rename_axis(dim)

    if fix.empty:
        return

    var = n.model[f"{component}-{attr}"]
    var = reindex(var, var.dims[0], fix.index)
    n.model.add_constraints(var, "=", fix, name=f"{component}-{attr}_set")


def define_modular_constraints(n: Network, component: str, attr: str) -> None:
    """
    Define constraints for modular capacity expansion.

    Sets constraints ensuring that the optimal capacity of a component is
    an integer multiple of a specified module size. This implements discrete
    capacity expansion for components with modular units.

    For each modular component, the constraint enforces:

    capacity = n_modules * module_size

    where n_modules is an integer decision variable and module_size is the
    specified size of each module.

    Parameters
    ----------
    n : pypsa.Network
        Network instance containing the model and component data
    component : str
        Name of the network component (e.g. "Generator", "StorageUnit")
    attr : str
        Name of the capacity attribute (e.g. "p_nom" for nominal power)

    Returns
    -------
    None

    Notes
    -----
    This function is used for components where capacity expansion must occur
    in discrete steps rather than continuous values, reflecting the reality
    of many energy system technologies.

    The function only applies to components that are both extendable and have
    a positive module size specified in the '{attr}_mod' attribute.
    """
    m = n.model
    c = as_components(n, component)

    ext_attr = f"{attr}_extendable"
    mod_attr = f"{attr}_mod"

    # Mask components that are both extendable and have a positive modular capacity
    mask = c.static[ext_attr] & (c.static[mod_attr] > 0)
    mod_i = c.static.index[mask]

    if (mod_i).empty:
        return

    # Get modular capacity values
    modular_capacity = c.as_xarray(mod_attr, inds=mod_i)

    # Get variables
    modularity = m[f"{c.name}-n_mod"]
    capacity = m.variables[f"{c.name}-{attr}"].loc[mod_i]

    con = capacity - modularity * modular_capacity.values == 0
    n.model.add_constraints(con, name=f"{c.name}-{attr}_modularity", mask=None)


def define_fixed_operation_constraints(
    n: Network, sns: pd.Index, component: str, attr: str
) -> None:
    """
    Define constraints for fixing operational variables to specified values.

    Sets constraints to fix dispatch variables of components to values specified
    in the corresponding '_set' attribute.

    Parameters
    ----------
    n : pypsa.Network
        Network instance containing the model and component data
    sns : pd.Index
        Set of snapshots for which to define the constraints
    component : str
        Name of the network component (e.g. "Generator", "StorageUnit")
    attr : str
        Name of the dispatch attribute (e.g. "p" for active power)

    Returns
    -------
    None

    Notes
    -----
    This function is useful for modeling must-run generators, fixed imports/exports,
    or pre-committed dispatch decisions.

    The function only creates constraints for snapshots and components where
    the '{attr}_set' values are not NaN and the component is active.
    """
    c = as_components(n, component)
    attr_set = f"{attr}_set"

    if attr_set not in c.dynamic.keys() or c.dynamic[attr_set].empty:
        return

    fix = c.as_xarray(attr_set, sns)

    if fix.isnull().all():
        return

    active = c.as_xarray("active", sns, inds=fix.coords["component"].values)
    mask = active & (~fix.isnull())

    var = n.model[f"{c.name}-{attr}"]

    n.model.add_constraints(var, "=", fix, name=f"{c.name}-" + attr_set, mask=mask)


def define_storage_unit_constraints(n: Network, sns: pd.Index) -> None:
    """
    Define energy balance constraints for storage units.

    Creates constraints ensuring energy conservation for storage units over time.
    For each storage unit and snapshot, the constraint enforces:

    soc(t) = standing_eff * soc(t-1) + eff_store * p_store(t)
                - (1/eff_dispatch) * p_dispatch(t)
                - spill(t) + inflow(t)

    where soc is the state of charge, p_store and p_dispatch are the
    charging and discharging power variables, and the efficiencies account
    for energy losses.

    Parameters
    ----------
    n : pypsa.Network
        Network instance containing the model and component data
    sns : pd.Index
        Set of snapshots for which to define the constraints

    Returns
    -------
    None

    Notes
    -----
    The function handles different storage operating modes:
    - Cyclic storage (returning to initial state at the end of the period)
    - Non-cyclic storage (with specified initial state of charge)

    For multi-investment period models, the function supports both cycling
    within each period and carrying state of charge between periods.

    Standing losses are applied based on the elapsed hours between snapshots.
    """
    m = n.model
    component = "StorageUnit"
    dim = "snapshot"
    c = as_components(n, component)
    active = c.as_xarray("active", sns)

    if c.static.empty:
        return

    # elapsed hours
    elapsed_h = expand_series(n.snapshot_weightings.stores[sns], c.static.index)
    eh = DataArray(elapsed_h)
    try:
        eh = eh.unstack("dim_1")
    except:  # noqa: E722
        # todo
        pass

    # efficiencies as xarray DataArrays
    eff_stand = (1 - c.as_xarray("standing_loss", sns)) ** eh
    eff_dispatch = c.as_xarray("efficiency_dispatch", sns)
    eff_store = c.as_xarray("efficiency_store", sns)

    soc = m[f"{component}-state_of_charge"]

    lhs = [
        (-1, soc),
        (-1 / eff_dispatch * eh, m[f"{component}-p_dispatch"]),
        (eff_store * eh, m[f"{component}-p_store"]),
    ]

    if f"{component}-spill" in m.variables:
        lhs += [(-eh, m[f"{component}-spill"])]

    # We create a mask `include_previous_soc` which excludes the first snapshot
    # for non-cyclic assets
    noncyclic_b = ~c.as_xarray("cyclic_state_of_charge")
    include_previous_soc = (active.cumsum(dim) != 1).where(noncyclic_b, True)

    previous_soc = (
        soc.where(active)
        .ffill(dim)
        .roll(snapshot=1)
        .ffill(dim)
        .where(include_previous_soc)
    )

    # We add inflow and initial soc for noncyclic assets to rhs
    soc_init = c.as_xarray("state_of_charge_initial")
    rhs = -c.as_xarray("inflow", sns) * eh

    if isinstance(sns, pd.MultiIndex):
        # If multi-horizon optimizing, we update the previous_soc and the rhs
        # for all assets which are cyclic/non-cyclic per period
        periods = soc.coords["period"]
        per_period = c.as_xarray("cyclic_state_of_charge_per_period") | c.as_xarray(
            "state_of_charge_initial_per_period"
        )

        # We calculate the previous soc per period while cycling within a period
        # Normally, we should use groupby, but is broken for multi-index
        # see https://github.com/pydata/xarray/issues/6836
        ps = sns.unique("period")
        sl = slice(None)
        previous_soc_pp_list = [
            soc.data.sel(snapshot=(p, sl)).roll(snapshot=1) for p in ps
        ]
        previous_soc_pp = concat(previous_soc_pp_list, dim="snapshot")

        # We create a mask `include_previous_soc_pp` which excludes the first
        # snapshot of each period for non-cyclic assets
        include_previous_soc_pp = (periods == periods.shift(snapshot=1)) & active
        include_previous_soc_pp = include_previous_soc_pp.where(noncyclic_b, True)
        # We take values still to handle internal xarray multi-index difficulties
        previous_soc_pp = previous_soc_pp.where(
            include_previous_soc_pp.values, linopy.variables.FILL_VALUE
        )

        # update the previous_soc variables and right hand side
        previous_soc = previous_soc.where(~per_period, previous_soc_pp)
        include_previous_soc = include_previous_soc_pp.where(
            per_period, include_previous_soc
        )

    lhs += [(eff_stand, previous_soc)]

    # TODO make reindex unnecessary
    if "scenario" in rhs.dims:
        include_previous_soc = include_previous_soc.reindex(scenario=rhs.scenario)

    rhs = rhs.where(include_previous_soc, rhs - soc_init)

    m.add_constraints(lhs, "=", rhs, name=f"{component}-energy_balance", mask=active)


def define_store_constraints(n: Network, sns: pd.Index) -> None:
    """
    Define energy balance constraints for stores.

    Creates constraints ensuring energy conservation for store components over time.
    For each store and snapshot, the constraint enforces:

    e(t) = eff_stand * e(t-1) + p(t) * elapsed_hours

    where
        e(t)        : energy level at time t
        eff_stand   : standing efficiency (1 - standing_loss)^elapsed_hours
        e(t-1)      : energy level at previous time step
        p(t)        : energy charging (positive), or discharging (negative)
        elapsed_hours: duration of the time step

    Parameters
    ----------
    n : pypsa.Network
        Network instance containing the model and component data
    sns : pd.Index
        Set of snapshots for which to define the constraints

    Returns
    -------
    None

    Notes
    -----
    Stores differ from storage units in that they have a single power variable
    that can be positive (charging) or negative (discharging) rather than
    separate variables for charge and discharge.

    The function handles different store operating modes:
    - Cyclic storage (returning to initial energy level at the end of the period)
    - Non-cyclic storage (with specified initial energy level)

    For multi-investment period models, the function supports both cycling
    within each period and carrying energy between periods.

    Standing losses are applied based on the elapsed hours between snapshots.
    """
    m = n.model
    component = "Store"
    dim = "snapshot"
    c = as_components(n, component)
    active = c.as_xarray("active", sns)

    if c.static.empty:
        return

    # elapsed hours
    eh = expand_series(n.snapshot_weightings.stores[sns], c.static.index)

    # standing efficiency
    eff_stand = (1 - c.as_xarray("standing_loss", sns)) ** eh

    e = m[f"{component}-e"]
    p = m[f"{component}-p"]

    # Define LHS expression
    lhs = [(-1, e), (-eh, p)]

    # We create a mask `include_previous_e` which excludes the first snapshot
    # for non-cyclic assets
    noncyclic_b = ~c.as_xarray("e_cyclic")
    include_previous_e = (active.cumsum(dim) != 1).where(noncyclic_b, True)

    # Calculate previous energy state with proper handling of boundaries
    previous_e = (
        e.where(active).ffill(dim).roll(snapshot=1).ffill(dim).where(include_previous_e)
    )

    # We add initial e for non-cyclic assets to rhs
    e_init = c.as_xarray("e_initial")
    rhs = DataArray(0)

    if isinstance(sns, pd.MultiIndex):
        # If multi-horizon optimization, we update previous_e and the rhs
        # for all assets which are cyclic/non-cyclic per period
        periods = e.coords["period"]
        per_period = c.as_xarray("e_cyclic_per_period") | c.as_xarray(
            "e_initial_per_period"
        )

        # We calculate the previous e per period while cycling within a period
        # Normally, we should use groupby, but it's broken for multi-index
        # see https://github.com/pydata/xarray/issues/6836
        ps = sns.unique("period")
        sl = slice(None)
        previous_e_pp_list = [e.data.sel(snapshot=(p, sl)).roll(snapshot=1) for p in ps]
        previous_e_pp = concat(previous_e_pp_list, dim="snapshot")

        # We create a mask `include_previous_e_pp` which excludes the first
        # snapshot of each period for non-cyclic assets
        include_previous_e_pp = active & (periods == periods.shift(snapshot=1))
        include_previous_e_pp = include_previous_e_pp.where(noncyclic_b, True)

        # We take values still to handle internal xarray multi-index difficulties
        previous_e_pp = previous_e_pp.where(
            include_previous_e_pp.values, linopy.variables.FILL_VALUE
        )

        # update previous_e variables and rhs
        previous_e = previous_e.where(~per_period, previous_e_pp)
        include_previous_e = include_previous_e_pp.where(per_period, include_previous_e)

    # Add the previous energy term with standing efficiency factor
    lhs += [(eff_stand, previous_e)]

    # For snapshots where we don't include previous_e, we need to account for initial values
    rhs = -e_init.where(~include_previous_e, 0)

    m.add_constraints(lhs, "=", rhs, name=f"{component}-energy_balance", mask=active)


def define_loss_constraints(
    n: Network, sns: pd.Index, component: str, transmission_losses: int
) -> None:
    """
    Define power loss constraints for passive branches.

    This function approximates quadratic power losses using piecewise linear
    constraints. It creates tangent segments to the quadratic loss curve
    to model the relationship between power flow and losses.

    See equations (39)-(46) in [1]_ for further details on the formulation.

    Parameters
    ----------
    n : pypsa.Network
        Network instance containing the model and branch data
    sns : pd.Index
        Set of snapshots for which to define the constraints
    component : str
        Name of the passive branch component (e.g. "Line", "Transformer")
    transmission_losses : int
        Number of tangent segments to use in the piecewise linearization
        of the quadratic loss function; higher values increase accuracy
        but also computational complexity

    Returns
    -------
    None

    Notes
    -----
    3 segments offer a good trade-off between accuracy and solver performance.

    References
    ----------
    .. [1] F. Neumann, T. Brown, "Transmission losses in power system
       optimization models: A comparison of heuristic and exact solution methods,"
       Applied Energy, 2022, https://doi.org/10.1016/j.apenergy.2022.118859
    """
    c = as_components(n, component)

    if c.static.empty or component not in n.passive_branch_components:
        return

    tangents = transmission_losses
    active = c.as_xarray("active", sns)

    s_max_pu = c.as_xarray("s_max_pu", sns)

    # Define nominal capacity (depends on extendability of lines)
    is_extendable = c.as_xarray("s_nom_extendable")
    s_nom_max = c.as_xarray("s_nom_max").where(is_extendable, c.as_xarray("s_nom"))

    if not isfinite(s_nom_max).all():
        msg = (
            f"Loss approximation requires finite 's_nom_max' for extendable "
            f"branches:\n {s_nom_max.sel(component=~isfinite(s_nom_max))}"
        )
        raise ValueError(msg)

    r_pu_eff = c.as_xarray("r_pu_eff")

    # Calculate upper bound on losses
    upper_limit = r_pu_eff * (s_max_pu * s_nom_max) ** 2

    # Get variables
    loss = n.model[f"{c.name}-loss"]
    flow = n.model[f"{c.name}-s"]

    # Add upper limit constraint
    n.model.add_constraints(
        loss <= upper_limit, name=f"{c.name}-loss_upper", mask=active
    )

    # Add linearization constraints for each tangent segment
    for k in range(1, tangents + 1):
        # Calculate linearization parameters for segment k
        p_k = k / tangents * s_max_pu * s_nom_max
        loss_k = r_pu_eff * p_k**2
        slope_k = 2 * r_pu_eff * p_k
        offset_k = loss_k - slope_k * p_k

        # Add constraints for both positive and negative flow
        for sign in [-1, 1]:
            lhs = n.model.linexpr((1, loss), (sign * slope_k, flow))
            n.model.add_constraints(
                lhs >= offset_k, name=f"{c.name}-loss_tangents-{k}-{sign}", mask=active
            )


def define_total_supply_constraints(
    n: Network, sns: Sequence, component: str = "Generator"
) -> None:
    """
    Define energy sum constraints for generators.

    Creates constraints limiting the total energy generated by each generator
    over the specified snapshots. The constraints can enforce both minimum
    and maximum energy production requirements.

    For generators with e_sum_min, the constraint enforces:

    sum(p(t) * weighting(t)) ≥ e_sum_min

    For generators with e_sum_max, the constraint enforces:

    sum(p(t) * weighting(t)) ≤ e_sum_max

    where the sum is taken over all snapshots and weighting accounts for the
    duration of each snapshot.

    Parameters
    ----------
    n : pypsa.Network
        Network instance containing the model and component data
    sns : Sequence
        Set of snapshots for which to define the constraints
    component : str, default "Generator"
        Name of the network component to apply the constraints to

    Returns
    -------
    None

    Notes
    -----
    These constraints are useful for modeling:
    - Minimum energy production requirements (e.g., contracted energy delivery)
    - Maximum energy production limits (e.g., fuel availability, water reservoir limits)
    - Must-run generators with flexibility in when to produce

    The constraints only apply to generators that have finite e_sum_min or
    e_sum_max values specified.
    """
    sns_ = as_index(n, sns, "snapshots")
    m = n.model
    c = as_components(n, component)

    if c.static.empty:
        return

    # elapsed hours
    eh = DataArray(
        expand_series(n.snapshot_weightings.generators[sns_], c.static.index)
    )

    # minimum energy production constraints
    e_sum_min_i = c.static.index[c.static.e_sum_min > -inf]
    if not e_sum_min_i.empty:
        e_sum_min = c.as_xarray("e_sum_min", inds=e_sum_min_i)
        p = m[f"{c.name}-p"].sel(component=e_sum_min_i, snapshot=sns_)
        energy = (p * eh).sum(dim="snapshot")
        m.add_constraints(energy, ">=", e_sum_min, name=f"{c.name}-e_sum_min")

    # maximum energy production constraints
    e_sum_max_i = c.static.index[c.static.e_sum_max < inf]
    if not e_sum_max_i.empty:
        e_sum_max = c.as_xarray("e_sum_max", inds=e_sum_max_i)
        p = m[f"{c.name}-p"].sel(component=e_sum_max_i, snapshot=sns_)
        energy = (p * eh).sum(dim="snapshot")
        m.add_constraints(energy, "<=", e_sum_max, name=f"{c.name}-e_sum_max")


@deprecated(
    deprecated_in="0.31.2",
    removed_in="1.0",
    details="Use define_total_supply_constraints instead.",
)
def define_generators_constraints(n: Network, sns: Sequence) -> None:
    return define_total_supply_constraints(n, sns)<|MERGE_RESOLUTION|>--- conflicted
+++ resolved
@@ -994,13 +994,9 @@
         exprs = []
         for c in C.index.unique("type"):
             C_branch = DataArray(C.loc[c])
-<<<<<<< HEAD
-            flow = m[f"{c}-s"].loc[sns, C_branch.indexes["component"]]
-=======
             flow = m[f"{c}-s"].sel(
                 snapshot=sns, component=C_branch.indexes["component"]
             )
->>>>>>> df98469a
             exprs.append(flow @ C_branch * 1e5)
         lhs.append(sum(exprs))
 
