"""Power flow functionality."""

from __future__ import annotations

from typing import TYPE_CHECKING, Any

from deprecation import deprecated

from pypsa.common import deprecated_common_kwargs
from pypsa.network.power_flow import logger  # noqa: F401

if TYPE_CHECKING:
    from collections.abc import Sequence

    import pandas as pd
    from components import Network, SubNetwork

    from pypsa.definitions.structures import Dict


def zsum(s: pd.Series, *args: Any, **kwargs: Any) -> Any:
    """Define a custom zsum function.

    Pandas 0.21.0 changes sum() behavior so that the result of applying sum
    over an empty DataFrame is NaN.

    Meant to be set as pd.Series.zsum = zsum.
    """
    msg = "`zsum` was deprecated in pypsa 0.35.0."
    raise DeprecationWarning(msg)


def normed(s: pd.Series) -> pd.Series:
    msg = "`normed` was deprecated in pypsa 0.35.0."
    raise DeprecationWarning(msg)


def real(X: pd.Series) -> pd.Series:
    msg = "`real` was deprecated in pypsa 0.35.0."
    raise DeprecationWarning(msg)


def imag(X: pd.Series) -> pd.Series:
    msg = "`imag` was deprecated in pypsa 0.35.0."
    raise DeprecationWarning(msg)


@deprecated(
    deprecated_in="0.35.0",
    removed_in="1.0.0",
    details="Use `pypsa.network.power_flow.allocate_series_dataframes` instead.",
)
@deprecated_common_kwargs
def allocate_series_dataframes(*args: Any, **kwargs: Any) -> Any:
    """Use `pypsa.network.power_flow.allocate_series_dataframes` instead."""
    from pypsa.network.power_flow import allocate_series_dataframes

    return allocate_series_dataframes(*args, **kwargs)


@deprecated(
    deprecated_in="0.35.0",
    removed_in="1.0.0",
    details="Use `n.pf` instead.",
)
@deprecated_common_kwargs
def network_pf(
    n: Network,
    snapshots: Sequence | None = None,
    skip_pre: bool = False,
    x_tol: float = 1e-6,
    use_seed: bool = False,
    distribute_slack: bool = False,
    slack_weights: str = "p_set",
) -> Dict:
    """Use `n.pf` instead."""
    return n.pf(
        snapshots=snapshots,
        skip_pre=skip_pre,
        x_tol=x_tol,
        use_seed=use_seed,
        distribute_slack=distribute_slack,
        slack_weights=slack_weights,
    )


@deprecated(
    deprecated_in="0.35.0",
    removed_in="1.0.0",
    details="Use `pypsa.network.power_flow.newton_raphson_sparse` instead.",
)
@deprecated_common_kwargs
def newton_raphson_sparse(*args: Any, **kwargs: Any) -> Any:
    """Use `pypsa.network.power_flow.newton_raphson_sparse` instead."""
    from pypsa.network.power_flow import newton_raphson_sparse

    return newton_raphson_sparse(*args, **kwargs)


@deprecated(
    deprecated_in="0.35.0",
    removed_in="1.0.0",
    details="Use `pypsa.network.power_flow.sub_network_pf_singlebus` instead.",
)
@deprecated_common_kwargs
def sub_network_pf_singlebus(*args: Any, **kwargs: Any) -> Any:
    """Use `pypsa.network.power_flow.sub_network_pf_singlebus` instead."""
    from pypsa.network.power_flow import sub_network_pf_singlebus

    return sub_network_pf_singlebus(*args, **kwargs)


@deprecated(
    deprecated_in="0.35.0",
    removed_in="1.0.0",
    details="Use `sub_network.pf` instead.",
)
@deprecated_common_kwargs
def sub_network_pf(
    sub_network: SubNetwork, *args: Any, **kwargs: Any
) -> tuple[pd.Series, pd.Series, pd.Series]:
    """Use `sub_network.pf` instead."""
    return sub_network.pf(*args, **kwargs)


@deprecated(
    deprecated_in="0.35.0",
    removed_in="1.0.0",
    details="Use `n.lpf` instead.",
)
@deprecated_common_kwargs
def network_lpf(n: Network, *args: Any, **kwargs: Any) -> Any:
    """Use `n.lpf` instead."""
    return n.lpf(*args, **kwargs)


@deprecated(
    deprecated_in="0.35.0",
    removed_in="1.0.0",
    details="Use `pypsa.network.power_flow.apply_line_types` instead.",
)
@deprecated_common_kwargs
def apply_line_types(n: Network) -> None:
    """Use `pypsa.network.power_flow.apply_line_types` instead."""
    from pypsa.network.power_flow import apply_line_types

    return apply_line_types(n)


@deprecated(
    deprecated_in="0.35.0",
    removed_in="1.0.0",
    details="Use `pypsa.network.power_flow.apply_transformer_types` instead.",
)
@deprecated_common_kwargs
def apply_transformer_types(n: Network) -> None:
    """Use `pypsa.network.power_flow.apply_transformer_types` instead."""
    from pypsa.network.power_flow import apply_transformer_types

    return apply_transformer_types(n)


@deprecated(
    deprecated_in="0.35.0",
    removed_in="1.0.0",
    details="Use `pypsa.network.power_flow.wye_to_delta` instead.",
)
@deprecated_common_kwargs
def wye_to_delta(*args: Any, **kwargs: Any) -> tuple[float, float, float]:
    """Use `pypsa.network.power_flow.wye_to_delta` instead."""
    from pypsa.network.power_flow import wye_to_delta

    return wye_to_delta(*args, **kwargs)


@deprecated(
    deprecated_in="0.35.0",
    removed_in="1.0.0",
    details="Use `pypsa.network.power_flow.apply_transformer_t_model` instead.",
)
@deprecated_common_kwargs
def apply_transformer_t_model(n: Network) -> None:
    """Use `pypsa.network.power_flow.apply_transformer_t_model` instead."""
    from pypsa.network.power_flow import apply_transformer_t_model

    return apply_transformer_t_model(n)


@deprecated(
    deprecated_in="0.35.0",
    removed_in="1.0.0",
    details="Use `n.calculate_dependent_values` instead.",
)
@deprecated_common_kwargs
def calculate_dependent_values(n: Network) -> None:
<<<<<<< HEAD
    """
    Calculate per unit impedances and append voltages to lines and shunt
    impedances.
    """
    apply_line_types(n)
    apply_transformer_types(n)

    buses = n.buses
    if n.has_scenarios:
        buses = buses.xs(n.scenarios.index[0], level="scenario")

    n.lines["v_nom"] = n.lines.bus0.map(buses.v_nom)
    n.lines.loc[n.lines.carrier == "", "carrier"] = n.lines.bus0.map(buses.carrier)

    n.lines["x_pu"] = n.lines.x / (n.lines.v_nom**2)
    n.lines["r_pu"] = n.lines.r / (n.lines.v_nom**2)
    n.lines["b_pu"] = n.lines.b * n.lines.v_nom**2
    n.lines["g_pu"] = n.lines.g * n.lines.v_nom**2
    n.lines["x_pu_eff"] = n.lines["x_pu"]
    n.lines["r_pu_eff"] = n.lines["r_pu"]

    # convert transformer impedances from base power s_nom to base = 1 MVA
    n.transformers["x_pu"] = n.transformers.x / n.transformers.s_nom
    n.transformers["r_pu"] = n.transformers.r / n.transformers.s_nom
    n.transformers["b_pu"] = n.transformers.b * n.transformers.s_nom
    n.transformers["g_pu"] = n.transformers.g * n.transformers.s_nom
    n.transformers["x_pu_eff"] = n.transformers["x_pu"] * n.transformers["tap_ratio"]
    n.transformers["r_pu_eff"] = n.transformers["r_pu"] * n.transformers["tap_ratio"]

    apply_transformer_t_model(n)

    n.shunt_impedances["v_nom"] = n.shunt_impedances["bus"].map(buses.v_nom)
    n.shunt_impedances["b_pu"] = n.shunt_impedances.b * n.shunt_impedances.v_nom**2
    n.shunt_impedances["g_pu"] = n.shunt_impedances.g * n.shunt_impedances.v_nom**2

    n.links.loc[n.links.carrier == "", "carrier"] = n.links.bus0.map(buses.carrier)

    n.stores.loc[n.stores.carrier == "", "carrier"] = n.stores.bus.map(buses.carrier)

    update_linkports_component_attrs(n)
=======
    """Use `n.calculate_dependent_values` instead."""
    return n.calculate_dependent_values()
>>>>>>> 6c5c505c


@deprecated(
    deprecated_in="0.35.0",
    removed_in="1.0.0",
    details="Use `sub_network.find_slack_bus` instead.",
)
@deprecated_common_kwargs
def find_slack_bus(sub_network: SubNetwork) -> None:
    """Use `sub_network.find_slack_bus` instead."""
    return sub_network.find_slack_bus()


@deprecated(
    deprecated_in="0.35.0",
    removed_in="1.0.0",
    details="Use `sub_network.find_bus_controls` instead.",
)
@deprecated_common_kwargs
def find_bus_controls(sub_network: SubNetwork) -> None:
    """Use `sub_network.find_bus_controls` instead."""
    return sub_network.find_bus_controls()


@deprecated(
    deprecated_in="0.35.0",
    removed_in="1.0.0",
    details="Use `sub_network.calculate_B_H` instead.",
)
@deprecated_common_kwargs
def calculate_B_H(sub_network: SubNetwork, skip_pre: bool = False) -> None:
    """Use `sub_network.calculate_B_H` instead."""
    return sub_network.calculate_B_H(skip_pre)


@deprecated(
    deprecated_in="0.35.0",
    removed_in="1.0.0",
    details="Use `sub_network.calculate_PTDF` instead.",
)
@deprecated_common_kwargs
def calculate_PTDF(sub_network: SubNetwork, skip_pre: bool = False) -> None:
    """Use `sub_network.calculate_PTDF` instead."""
    return sub_network.calculate_PTDF(skip_pre)


@deprecated(
    deprecated_in="0.35.0",
    removed_in="1.0.0",
    details="Use `sub_network.calculate_Y` instead.",
)
@deprecated_common_kwargs
def calculate_Y(
    sub_network: SubNetwork, skip_pre: bool = False, active_branches_only: bool = True
) -> None:
    """Use `sub_network.calculate_Y` instead."""
    return sub_network.calculate_Y(skip_pre, active_branches_only)


@deprecated(
    deprecated_in="0.35.0",
    removed_in="1.0.0",
    details="Use `sub_network.calculate_Y_bus` instead.",
)
@deprecated_common_kwargs
def calculate_Y_bus(
    sub_network: SubNetwork, skip_pre: bool = False, active_branches_only: bool = True
) -> None:
    """Use `sub_network.calculate_Y_bus` instead."""
    return sub_network.calculate_Y_bus(skip_pre, active_branches_only)


@deprecated(
    deprecated_in="0.35.0",
    removed_in="1.0.0",
    details="Use `sub_network.aggregate_multi_graph` instead.",
)
def aggregate_multi_graph(sub_network: SubNetwork) -> None:
    """Use `sub_network.aggregate_multi_graph` instead."""
    return sub_network.aggregate_multi_graph()


@deprecated(
    deprecated_in="0.35.0",
    removed_in="1.0.0",
    details="Use `sub_network.find_tree` instead.",
)
def find_tree(sub_network: SubNetwork, weight: str = "x_pu") -> None:
    """Use `sub_network.find_tree` instead."""
    return sub_network.find_tree(weight=weight)


@deprecated(
    deprecated_in="0.35.0",
    removed_in="1.0.0",
    details="Use `sub_network.find_cycles` instead.",
)
@deprecated_common_kwargs
def find_cycles(sub_network: SubNetwork, weight: str = "x_pu") -> None:
<<<<<<< HEAD
    """
    Find all cycles in the sub_network and record them in sub_network.C.

    networkx collects the cycles with more than 2 edges; then the 2-edge
    cycles from the MultiGraph must be collected separately (for cases
    where there are multiple lines between the same pairs of buses).

    Cycles with infinite impedance are skipped.
    """
    branches_bus0 = sub_network.branches()["bus0"]

    if sub_network.has_scenarios:
        first_scenario = sub_network.scenarios.index[0]
        branches_bus0 = branches_bus0.xs(first_scenario, level="scenario")

    branches_i = branches_bus0.index

    # reduce to a non-multi-graph for cycles with > 2 edges
    mgraph = sub_network.graph(weight=weight, inf_weight=False)
    graph = nx.Graph(mgraph)

    cycles = nx.cycle_basis(graph)

    # number of 2-edge cycles
    num_multi = len(mgraph.edges()) - len(graph.edges())

    sub_network.C = dok_matrix((len(branches_bus0), len(cycles) + num_multi))

    for j, cycle in enumerate(cycles):
        for i in range(len(cycle)):
            branch = next(iter(mgraph[cycle[i]][cycle[(i + 1) % len(cycle)]].keys()))
            branch_i = branches_i.get_loc(branch)
            sign = +1 if branches_bus0.iat[branch_i] == cycle[i] else -1
            sub_network.C[branch_i, j] += sign

    # counter for multis
    c = len(cycles)

    # add multi-graph 2-edge cycles for multiple branches between same pairs of buses
    for u, v in graph.edges():
        bs = list(mgraph[u][v].keys())
        if len(bs) > 1:
            first = bs[0]
            first_i = branches_i.get_loc(first)
            for b in bs[1:]:
                b_i = branches_i.get_loc(b)
                sign = (
                    -1 if branches_bus0.iat[b_i] == branches_bus0.iat[first_i] else +1
                )
                sub_network.C[first_i, c] = 1
                sub_network.C[b_i, c] = sign
                c += 1
=======
    """Use `sub_network.find_cycles` instead."""
    return sub_network.find_cycles(weight=weight)
>>>>>>> 6c5c505c


@deprecated(
    deprecated_in="0.35.0",
    removed_in="1.0.0",
    details="Use `sub_network.lpf` instead.",
)
@deprecated_common_kwargs
def sub_network_lpf(
    sub_network: SubNetwork,
    snapshots: Sequence | None = None,
    skip_pre: bool = False,
) -> None:
    """Use `sub_network.lpf` instead."""
    return sub_network.lpf(snapshots=snapshots, skip_pre=skip_pre)<|MERGE_RESOLUTION|>--- conflicted
+++ resolved
@@ -193,51 +193,8 @@
 )
 @deprecated_common_kwargs
 def calculate_dependent_values(n: Network) -> None:
-<<<<<<< HEAD
-    """
-    Calculate per unit impedances and append voltages to lines and shunt
-    impedances.
-    """
-    apply_line_types(n)
-    apply_transformer_types(n)
-
-    buses = n.buses
-    if n.has_scenarios:
-        buses = buses.xs(n.scenarios.index[0], level="scenario")
-
-    n.lines["v_nom"] = n.lines.bus0.map(buses.v_nom)
-    n.lines.loc[n.lines.carrier == "", "carrier"] = n.lines.bus0.map(buses.carrier)
-
-    n.lines["x_pu"] = n.lines.x / (n.lines.v_nom**2)
-    n.lines["r_pu"] = n.lines.r / (n.lines.v_nom**2)
-    n.lines["b_pu"] = n.lines.b * n.lines.v_nom**2
-    n.lines["g_pu"] = n.lines.g * n.lines.v_nom**2
-    n.lines["x_pu_eff"] = n.lines["x_pu"]
-    n.lines["r_pu_eff"] = n.lines["r_pu"]
-
-    # convert transformer impedances from base power s_nom to base = 1 MVA
-    n.transformers["x_pu"] = n.transformers.x / n.transformers.s_nom
-    n.transformers["r_pu"] = n.transformers.r / n.transformers.s_nom
-    n.transformers["b_pu"] = n.transformers.b * n.transformers.s_nom
-    n.transformers["g_pu"] = n.transformers.g * n.transformers.s_nom
-    n.transformers["x_pu_eff"] = n.transformers["x_pu"] * n.transformers["tap_ratio"]
-    n.transformers["r_pu_eff"] = n.transformers["r_pu"] * n.transformers["tap_ratio"]
-
-    apply_transformer_t_model(n)
-
-    n.shunt_impedances["v_nom"] = n.shunt_impedances["bus"].map(buses.v_nom)
-    n.shunt_impedances["b_pu"] = n.shunt_impedances.b * n.shunt_impedances.v_nom**2
-    n.shunt_impedances["g_pu"] = n.shunt_impedances.g * n.shunt_impedances.v_nom**2
-
-    n.links.loc[n.links.carrier == "", "carrier"] = n.links.bus0.map(buses.carrier)
-
-    n.stores.loc[n.stores.carrier == "", "carrier"] = n.stores.bus.map(buses.carrier)
-
-    update_linkports_component_attrs(n)
-=======
     """Use `n.calculate_dependent_values` instead."""
     return n.calculate_dependent_values()
->>>>>>> 6c5c505c
 
 
 @deprecated(
@@ -337,63 +294,8 @@
 )
 @deprecated_common_kwargs
 def find_cycles(sub_network: SubNetwork, weight: str = "x_pu") -> None:
-<<<<<<< HEAD
-    """
-    Find all cycles in the sub_network and record them in sub_network.C.
-
-    networkx collects the cycles with more than 2 edges; then the 2-edge
-    cycles from the MultiGraph must be collected separately (for cases
-    where there are multiple lines between the same pairs of buses).
-
-    Cycles with infinite impedance are skipped.
-    """
-    branches_bus0 = sub_network.branches()["bus0"]
-
-    if sub_network.has_scenarios:
-        first_scenario = sub_network.scenarios.index[0]
-        branches_bus0 = branches_bus0.xs(first_scenario, level="scenario")
-
-    branches_i = branches_bus0.index
-
-    # reduce to a non-multi-graph for cycles with > 2 edges
-    mgraph = sub_network.graph(weight=weight, inf_weight=False)
-    graph = nx.Graph(mgraph)
-
-    cycles = nx.cycle_basis(graph)
-
-    # number of 2-edge cycles
-    num_multi = len(mgraph.edges()) - len(graph.edges())
-
-    sub_network.C = dok_matrix((len(branches_bus0), len(cycles) + num_multi))
-
-    for j, cycle in enumerate(cycles):
-        for i in range(len(cycle)):
-            branch = next(iter(mgraph[cycle[i]][cycle[(i + 1) % len(cycle)]].keys()))
-            branch_i = branches_i.get_loc(branch)
-            sign = +1 if branches_bus0.iat[branch_i] == cycle[i] else -1
-            sub_network.C[branch_i, j] += sign
-
-    # counter for multis
-    c = len(cycles)
-
-    # add multi-graph 2-edge cycles for multiple branches between same pairs of buses
-    for u, v in graph.edges():
-        bs = list(mgraph[u][v].keys())
-        if len(bs) > 1:
-            first = bs[0]
-            first_i = branches_i.get_loc(first)
-            for b in bs[1:]:
-                b_i = branches_i.get_loc(b)
-                sign = (
-                    -1 if branches_bus0.iat[b_i] == branches_bus0.iat[first_i] else +1
-                )
-                sub_network.C[first_i, c] = 1
-                sub_network.C[b_i, c] = sign
-                c += 1
-=======
     """Use `sub_network.find_cycles` instead."""
     return sub_network.find_cycles(weight=weight)
->>>>>>> 6c5c505c
 
 
 @deprecated(
