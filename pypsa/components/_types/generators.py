"""Generators components module."""

from __future__ import annotations

<<<<<<< HEAD
from collections.abc import Sequence
from typing import Literal, overload

import pandas as pd
import xarray as xr
from xarray import DataArray

=======
from typing import TYPE_CHECKING, Any

from pypsa.components._types._patch import patch_add_docstring
>>>>>>> 992e5e21
from pypsa.components.components import Components

if TYPE_CHECKING:
    from collections.abc import Sequence

    import pandas as pd


@patch_add_docstring
class Generators(Components):
    """Generators components class.

    This class is used for generator components. All functionality specific to
    generators is implemented here. Functionality for all components is implemented in
    the abstract base class.

    .. warning::
        This class is under ongoing development and will be subject to changes.
        It is not recommended to use this class outside of PyPSA.

    See Also
    --------
    [pypsa.Components][] : Base class for all components.

    Examples
    --------
    >>> n.components.generators
    'Generator' Components
    ----------------------
    Attached to PyPSA Network 'AC-DC'
    Components: 6

    """

<<<<<<< HEAD
    """

    base_attr = "p"
    nominal_attr = "p_nom"

    @overload
    def get_bounds_pu(
        self,
        sns: Sequence,
        index: pd.Index | None = None,
        attr: str | None = None,
        as_xarray: Literal[True] = True,
    ) -> tuple[xr.DataArray, xr.DataArray]: ...

    @overload
    def get_bounds_pu(
        self,
        sns: Sequence,
        index: pd.Index | None = None,
        attr: str | None = None,
        as_xarray: Literal[False] = False,
    ) -> tuple[pd.DataFrame, pd.DataFrame]: ...

    def get_bounds_pu(
        self,
        sns: Sequence,
        index: pd.Index | None = None,
        attr: str | None = None,
        as_xarray: bool = False,
    ) -> tuple[pd.DataFrame | DataArray, pd.DataFrame | DataArray]:
        """
        Get per unit bounds for generators.

        Parameters
        ----------
        sns : pandas.Index/pandas.DateTimeIndex
            Set of snapshots for the bounds
        index : pd.Index, optional
            Subset of the component elements
        attr : string, optional
            Attribute name for the bounds, e.g. "p"
        as_xarray : bool, default False
            If True, return xarray DataArrays instead of pandas DataFrames

        Returns
        -------
        tuple[pd.DataFrame | DataArray, pd.DataFrame | DataArray]
            Tuple of (min_pu, max_pu) DataFrames or DataArrays.

        """
        min_pu = self.as_xarray("p_min_pu", sns, inds=index)
        max_pu = self.as_xarray("p_max_pu", sns, inds=index)

        if not as_xarray:
            min_pu = min_pu.to_dataframe()
            max_pu = max_pu.to_dataframe()

        return min_pu, max_pu
=======
    def add(
        self,
        name: str | int | Sequence[int | str],
        suffix: str = "",
        overwrite: bool = False,
        **kwargs: Any,
    ) -> pd.Index:
        """Wrap Components.add() and docstring is patched via decorator."""
        return super().add(
            name=name,
            suffix=suffix,
            overwrite=overwrite,
            **kwargs,
        )
>>>>>>> 992e5e21
<|MERGE_RESOLUTION|>--- conflicted
+++ resolved
@@ -2,25 +2,20 @@
 
 from __future__ import annotations
 
-<<<<<<< HEAD
 from collections.abc import Sequence
-from typing import Literal, overload
+from typing import TYPE_CHECKING, Any, Literal, overload
 
 import pandas as pd
-import xarray as xr
-from xarray import DataArray
-
-=======
-from typing import TYPE_CHECKING, Any
 
 from pypsa.components._types._patch import patch_add_docstring
->>>>>>> 992e5e21
 from pypsa.components.components import Components
 
 if TYPE_CHECKING:
     from collections.abc import Sequence
 
     import pandas as pd
+    import xarray as xr
+    from xarray import DataArray
 
 
 @patch_add_docstring
@@ -47,9 +42,6 @@
     Attached to PyPSA Network 'AC-DC'
     Components: 6
 
-    """
-
-<<<<<<< HEAD
     """
 
     base_attr = "p"
@@ -80,8 +72,7 @@
         attr: str | None = None,
         as_xarray: bool = False,
     ) -> tuple[pd.DataFrame | DataArray, pd.DataFrame | DataArray]:
-        """
-        Get per unit bounds for generators.
+        """Get per unit bounds for generators.
 
         Parameters
         ----------
@@ -108,7 +99,7 @@
             max_pu = max_pu.to_dataframe()
 
         return min_pu, max_pu
-=======
+
     def add(
         self,
         name: str | int | Sequence[int | str],
@@ -122,5 +113,4 @@
             suffix=suffix,
             overwrite=overwrite,
             **kwargs,
-        )
->>>>>>> 992e5e21
+        )