"""Stores components module."""

from __future__ import annotations

from collections.abc import Sequence
<<<<<<< HEAD

import pandas as pd
import xarray as xr
=======
from typing import TYPE_CHECKING, Any

import pandas as pd
>>>>>>> 6c5c505c

from pypsa.components._types._patch import patch_add_docstring
from pypsa.components.components import Components

if TYPE_CHECKING:
    from collections.abc import Sequence

    import pandas as pd
    import xarray as xr


@patch_add_docstring
class Stores(Components):
    """Stores components class.

    This class is used for store components. All functionality specific to
    stores is implemented here. Functionality for all components is implemented in
    the abstract base class.

    .. warning::
        This class is under ongoing development and will be subject to changes.
        It is not recommended to use this class outside of PyPSA.

    See Also
    --------
    [pypsa.Components][] : Base class for all components.

    Examples
    --------
    >>> n.components.stores
    Empty 'Store' Components

    """

    base_attr = "e"
    nominal_attr = "e_nom"

    def get_bounds_pu(
        self,
        sns: Sequence,
        index: pd.Index | None = None,
        attr: str | None = None,
    ) -> tuple[xr.DataArray, xr.DataArray]:
<<<<<<< HEAD
        """
        Get per unit bounds for stores.
=======
        """Get per unit bounds for stores.
>>>>>>> 6c5c505c

        Parameters
        ----------
        sns : pandas.Index/pandas.DateTimeIndex
            Set of snapshots for the bounds
        index : pd.Index, optional
            Subset of the component elements
        attr : string, optional
            Attribute name for the bounds, e.g. "e"

        Returns
        -------
        tuple[xr.DataArray, xr.DataArray]
            Tuple of (min_pu, max_pu) DataArrays.

        """
        min_pu = self.as_xarray("e_min_pu", sns, inds=index)
        max_pu = self.as_xarray("e_max_pu", sns, inds=index)

<<<<<<< HEAD
        return min_pu, max_pu
=======
        return min_pu, max_pu

    def add(
        self,
        name: str | int | Sequence[int | str],
        suffix: str = "",
        overwrite: bool = False,
        **kwargs: Any,
    ) -> pd.Index:
        """Wrap Components.add() and docstring is patched via decorator."""
        return super().add(
            name=name,
            suffix=suffix,
            overwrite=overwrite,
            **kwargs,
        )
>>>>>>> 6c5c505c
<|MERGE_RESOLUTION|>--- conflicted
+++ resolved
@@ -3,15 +3,9 @@
 from __future__ import annotations
 
 from collections.abc import Sequence
-<<<<<<< HEAD
-
-import pandas as pd
-import xarray as xr
-=======
 from typing import TYPE_CHECKING, Any
 
 import pandas as pd
->>>>>>> 6c5c505c
 
 from pypsa.components._types._patch import patch_add_docstring
 from pypsa.components.components import Components
@@ -55,12 +49,7 @@
         index: pd.Index | None = None,
         attr: str | None = None,
     ) -> tuple[xr.DataArray, xr.DataArray]:
-<<<<<<< HEAD
-        """
-        Get per unit bounds for stores.
-=======
         """Get per unit bounds for stores.
->>>>>>> 6c5c505c
 
         Parameters
         ----------
@@ -80,9 +69,6 @@
         min_pu = self.as_xarray("e_min_pu", sns, inds=index)
         max_pu = self.as_xarray("e_max_pu", sns, inds=index)
 
-<<<<<<< HEAD
-        return min_pu, max_pu
-=======
         return min_pu, max_pu
 
     def add(
@@ -98,5 +84,4 @@
             suffix=suffix,
             overwrite=overwrite,
             **kwargs,
-        )
->>>>>>> 6c5c505c
+        )