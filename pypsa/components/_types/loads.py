"""Loads components module."""

from collections.abc import Sequence
from typing import Any

import pandas as pd

from pypsa.components._types._patch import patch_add_docstring
from pypsa.components.components import Components


@patch_add_docstring
class Loads(Components):
    """Loads components class.

    This class is used for load components. All functionality specific to
    loads is implemented here. Functionality for all components is implemented in
    the abstract base class.

    .. warning::
        This class is under ongoing development and will be subject to changes.
        It is not recommended to use this class outside of PyPSA.

    See Also
    --------
    [pypsa.Components][] : Base class for all components.

    Examples
    --------
    >>> n.components.loads
    'Load' Components
    -----------------
    Attached to PyPSA Network 'AC-DC'
    Components: 6

    """

<<<<<<< HEAD
    """

    base_attr = "p"
=======
    def add(
        self,
        name: str | int | Sequence[int | str],
        suffix: str = "",
        overwrite: bool = False,
        **kwargs: Any,
    ) -> pd.Index:
        """Wrap Components.add() and docstring is patched via decorator."""
        return super().add(
            name=name,
            suffix=suffix,
            overwrite=overwrite,
            **kwargs,
        )
>>>>>>> 992e5e21
<|MERGE_RESOLUTION|>--- conflicted
+++ resolved
@@ -35,11 +35,8 @@
 
     """
 
-<<<<<<< HEAD
-    """
+    base_attr = "p"
 
-    base_attr = "p"
-=======
     def add(
         self,
         name: str | int | Sequence[int | str],
@@ -53,5 +50,4 @@
             suffix=suffix,
             overwrite=overwrite,
             **kwargs,
-        )
->>>>>>> 992e5e21
+        )