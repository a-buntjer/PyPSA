--- conflicted
+++ resolved
@@ -33,11 +33,7 @@
 def _log_or_raise(strict: bool, message: str, *args: Any) -> None:
     formatted_message = message % args if args else message
     if strict:
-<<<<<<< HEAD
         raise ConsistencyError(formatted_message)
-=======
-        raise ConsistencyError(message % args)
->>>>>>> 432649ca
     else:
         logger.warning(message, *args)
 
