--- conflicted
+++ resolved
@@ -74,10 +74,6 @@
         if carriers is None:
             carriers = carriers_df.index
         colors = carriers_df.color[carriers]
-<<<<<<< HEAD
-
-=======
->>>>>>> 6c5c505c
         if nice_names:
             labels = self.get_carrier_labels(carriers=carriers, nice_names=nice_names)
             colors = colors.rename(labels)
