--- conflicted
+++ resolved
@@ -1419,25 +1419,18 @@
         self.determine_network_topology(
             investment_period=investment_period, skip_isolated_buses=True
         )
-<<<<<<< HEAD
-=======
         self.calculate_dependent_values()
->>>>>>> df98469a
 
         cycles = []
 
         # Process each sub-network to find its cycles
         for sub_network in self.sub_networks.obj:
-<<<<<<< HEAD
-            branches_i = sub_network.branches_i()
-=======
             branches = sub_network.branches()
 
             if self.has_scenarios:
                 branches = branches.xs(self.scenarios.index[0], level="scenario")
 
             branches_i = branches.index
->>>>>>> df98469a
             branches_i.names = ["type", "component"]
             if not hasattr(sub_network, "C") or not sub_network.C.size:
                 continue
@@ -1455,13 +1448,10 @@
         # Get all branch components
         existing_branch_components = cycles_df.index.unique("type")
         branches = self.branches()
-<<<<<<< HEAD
-=======
 
         if self.has_scenarios:
             branches = branches.xs(self.scenarios.index[0], level="scenario")
 
->>>>>>> df98469a
         branches.index.names = ["type", "component"]
         branches_i = branches.loc[existing_branch_components].index
 
