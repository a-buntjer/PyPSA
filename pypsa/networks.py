"""Power system components."""

from __future__ import annotations

import copy
import logging
import warnings
from typing import TYPE_CHECKING, Any
from weakref import ref

from deprecation import deprecated

from pypsa.common import deprecated_in_next_major, equals
from pypsa.components.components import Components
from pypsa.constants import DEFAULT_EPSG, DEFAULT_TIMESTAMP
from pypsa.statistics.abstract import AbstractStatisticsAccessor

try:
    from cloudpathlib import AnyPath as Path
except ImportError:
    from pathlib import Path
import numpy as np
import pandas as pd
import pyproj
import validators
<<<<<<< HEAD
=======
from deprecation import deprecated
from linopy import Model
>>>>>>> dbc8784f
from pyproj import CRS, Transformer
from scipy.sparse import csgraph

from pypsa.clustering import ClusteringAccessor
from pypsa.common import (
    as_index,
    deprecated_common_kwargs,
)
from pypsa.components.components import SubNetworkComponents
from pypsa.components.store import ComponentsStore
from pypsa.consistency import NetworkConsistencyMixin
from pypsa.definitions.structures import Dict
from pypsa.network.components import NetworkComponentsMixin
from pypsa.network.descriptors import NetworkDescriptorsMixin
from pypsa.network.graph import NetworkGraphMixin
from pypsa.network.index import NetworkIndexMixin
from pypsa.network.io import NetworkIOMixin
from pypsa.network.power_flow import (
    NetworkPowerFlowMixin,
    SubNetworkPowerFlowMixin,
    find_cycles,
)
from pypsa.network.transform import NetworkTransformMixin
from pypsa.optimization.optimize import OptimizationAccessor
from pypsa.plot.accessor import PlotAccessor
from pypsa.plot.maps import explore, iplot
from pypsa.statistics.expressions import StatisticsAccessor
from pypsa.version import __version_semver__

if TYPE_CHECKING:
    from collections.abc import Collection, Iterator, Sequence

    import linopy
    from scipy.sparse import spmatrix

    from pypsa.components.legacy import Component


logger = logging.getLogger(__name__)


dir_name = Path(__file__).parent

standard_types_dir_name = "data/standard_types"


inf = float("inf")


class Network(
    NetworkComponentsMixin,
    NetworkDescriptorsMixin,
    NetworkTransformMixin,
    NetworkIndexMixin,
    NetworkConsistencyMixin,
    NetworkGraphMixin,
    NetworkPowerFlowMixin,
    NetworkIOMixin,
):
    """Network container for all buses, one-ports and branches."""

    # Optimization
    _multi_invest: int
    _linearized_uc: int
    iteration: int

    # ----------------
    # Dunder methods
    # ----------------

    def __init__(
        self,
        import_name: str | Path = "",
        name: str = "Unnamed Network",
        ignore_standard_types: bool = False,
        override_components: pd.DataFrame | None = None,
        override_component_attrs: Dict | None = None,
        **kwargs: Any,
    ) -> None:
        """Initialize a new PyPSA Network.

        Parameters
        ----------
        import_name : string, Path
            Path to netCDF file, HDF5 .h5 store or folder of CSV files from which to
            import network data. The string could be a URL. If cloudpathlib is installed,
            the string could be a object storage URI with an `s3`, `gs` or `az` URI scheme.
        name : string, default: "Unnamed Network"
            Network name.
        ignore_standard_types : boolean, default False
            If True, do not read in PyPSA standard types into standard types
            DataFrames.
        override_components : pandas.DataFrame
            If you want to override the standard PyPSA components in
            :meth:`n.default_components <pypsa.Network.default_components>`, pass it a
            DataFrame indexed by component names and.
            See :doc:`/user-guide/components` for more information.
        override_component_attrs : pypsa.descriptors.Dict of pandas.DataFrame
            If you want to override
            :meth:`n.default_component_attrs <pypsa.Network.default_component_attrs>`.
            See :doc:`/user-guide/components` for more information.
        kwargs
            Any remaining attributes to set

        Deprecation
        ------------
        [:material-tag-outline: v0.33.0](/release-notes/#v0.33.0): Parameters
        `override_components` and `override_component_attrs` are deprecated and do not.
        Please check the release notes for more information.

        Examples
        --------
        >>> nw1 = pypsa.Network("network.nc") # doctest: +SKIP
        >>> nw2 = pypsa.Network("/my/folder") # doctest: +SKIP
        >>> nw3 = pypsa.Network("https://github.com/PyPSA/PyPSA/raw/master/examples/scigrid-de/scigrid-with-load-gen-trafos.nc") # doctest: +SKIP
        >>> nw4 = pypsa.Network("s3://my-bucket/my-network.nc") # doctest: +SKIP

        """
        if override_components is not None or override_component_attrs is not None:
            msg = (
                "Parameters `override_components` and `override_component_attrs` "
                "are deprecated. Please check the release notes: "
                "https://pypsa.readthedocs.io/en/latest/references/release-notes.html#v0-33-0."
                "Deprecated in version 0.33 and will be removed in version 1.0."
            )
            raise DeprecationWarning(msg)

        # Initialise root logger and set its level, if this has not been done before
        logging.basicConfig(level=logging.INFO)

        # Store PyPSA version
        self._pypsa_version: str = __version_semver__

        # Set attributes
        self._name = name
        self._meta: dict = {}
        self._crs: CRS = CRS.from_epsg(DEFAULT_EPSG)

        self._snapshots = pd.Index([DEFAULT_TIMESTAMP], name="snapshot")

        cols = ["objective", "stores", "generators"]
        self._snapshot_weightings = pd.DataFrame(1, index=self.snapshots, columns=cols)

        cols = ["objective", "years"]
        self._investment_period_weightings: pd.DataFrame = pd.DataFrame(
            index=self.investment_periods, columns=cols
        )

        self._model: linopy.Model | None = None
        self._objective: float | None = None
        self._objective_constant: float | None = None
        self._scenarios: pd.Index = pd.Index([], name="scenario")

        # Initialize accessors
        self.optimize: OptimizationAccessor = OptimizationAccessor(self)
        """Accessor to the network optimization functionality.

        See Also
        --------
        [pypsa.optimization.OptimizationAccessor][]
        """
        self.cluster: ClusteringAccessor = ClusteringAccessor(self)
        """Accessor to the network clustering functionality.

        See Also
        --------
        [pypsa.clustering.ClusteringAccessor][]
        """
        self.statistics: StatisticsAccessor = StatisticsAccessor(self)
        """Accessor to the network statistics functionality.

        See Also
        --------
        [pypsa.statistics.StatisticsAccessor][]
        """
        self.plot: PlotAccessor = PlotAccessor(self)
        """Accessor to the network plotting functionality.

        See Also
        --------
        [pypsa.plot.PlotAccessor][]
        """

        NetworkComponentsMixin.__init__(self)

        if not ignore_standard_types:
            self._read_in_default_standard_types()

        if import_name:
            if not validators.url(str(import_name)):
                import_name = Path(import_name)

            # Read specified file
            if str(import_name).endswith(".h5"):
                self.import_from_hdf5(import_name)
            elif str(import_name).endswith(".nc"):
                self.import_from_netcdf(import_name)
            elif str(import_name).endswith((".xls", ".xlsx", ".xlsm", ".xlsb")):
                self.import_from_excel(import_name)
            elif isinstance(import_name, Path) and import_name.is_dir():
                self.import_from_csv_folder(import_name)
            else:
                msg = f"import_name '{import_name}' is not a valid .h5 file, .nc file or directory."
                raise ValueError(msg)

        for key, value in kwargs.items():
            setattr(self, key, value)

    def __str__(self) -> str:
        """Human Readable string representation of the network."""
        prefix = (
            "Stochastic PyPSA Network" if not self._scenarios.empty else "PyPSA Network"
        )
        return f"{prefix} '{self.name}'"

    def __repr__(self) -> str:
        """Return a string representation for the REPL."""
        # TODO make this actually for the REPL
        header = f"{self}\n" + "-" * len(str(self))  # + "\n"
        comps = {
            c.name: f" - {c.name}: {len(c.static)}"
            for c in self.iterate_components()
            if "Type" not in c.name and len(c.static)
        }
        content = "\nComponents:"
        if comps:
            content += "\n" + "\n".join(comps[c] for c in sorted(comps))
        else:
            header = "Empty " + header
            content += " none"
        content += "\n"

        content += f"Snapshots: {len(self.snapshots)}"
        content += "\n"

        if not self._scenarios.empty:
            content += f"Scenarios: {len(self._scenarios)}"

        return header + content

    def __add__(self, other: Network) -> None:
        """Merge all components of two networks.

        Parameters
        ----------
        other : Network
            Network to merge into this one.

        See Also
        --------
        [pypsa.Network.merge][] : Merge second network into network.

        Examples
        --------
        >>> n1 = pypsa.Network()
        >>> n2 = pypsa.Network()
        >>> n1.add("Bus", "bus1")
        Index(['bus1'], dtype='object')
        >>> n2.add("Bus", "bus2")
        Index(['bus2'], dtype='object')
        >>> new_network = n1 + n2
        >>> len(new_network.buses)
        2

        """
        return self.__class__.merge(self, other)

    def __eq__(self, other: object) -> bool:
        """Check for equality of two networks.

        Parameters
        ----------
        other : Any
            The other network to compare with.

        Returns
        -------
        bool
            True if the networks are equal, False otherwise.

        See Also
        --------
        [pypsa.Network.equals][] : Check for equality of two networks.

        """
        return self.equals(other)

    @deprecated(
        deprecated_in="0.34",
        removed_in="1.0",
        details="Use `n.plot.iplot()` as a drop-in replacement instead.",
    )
    def iplot(self, *args: Any, **kwargs: Any) -> Any:
        """Plot the network on a map using Plotly.

        !!! warning "Deprecated in v0.34"
            Use `n.plot.iplot()` as a drop-in replacement instead.
        """
        return iplot(self, *args, **kwargs)

    @deprecated(
        deprecated_in="0.34",
        removed_in="1.0",
        details="Use `n.plot.explore()` as a drop-in replacement instead.",
    )
    def explore(self, *args: Any, **kwargs: Any) -> Any:
        """Plot the network on a map using Folium.

        !!! warning "Deprecated in v0.34"
            Use `n.plot.explore()` as a drop-in replacement instead.
        """
        return explore(self, *args, **kwargs)

    def equals(self, other: Any, log_mode: str = "silent") -> bool:
        """Check for equality of two networks.

        Parameters
        ----------
        other : Any
            The other network to compare with.
        log_mode: str, default="silent"
            Controls how differences are reported:
            - 'silent': No logging, just returns True/False
            - 'verbose': Prints differences but doesn't raise errors
            - 'strict': Raises ValueError on first difference

        Raises
        ------
        ValueError
            If log_mode is 'strict' and components are not equal.

        Returns
        -------
        bool
            True if the networks are equal, False otherwise.

        Examples
        --------
        >>> n1 = pypsa.Network()
        >>> n2 = pypsa.Network()
        >>> n1.add("Bus", "bus1")
        Index(['bus1'], dtype='object')
        >>> n2.add("Bus", "bus2")
        Index(['bus2'], dtype='object')
        >>> n1.equals(n2)
        False

        """
        ignore = [
            OptimizationAccessor,
            ClusteringAccessor,
            StatisticsAccessor,
            PlotAccessor,
            AbstractStatisticsAccessor,
            Model,
        ]
        not_equal = False
        if isinstance(other, self.__class__):
            for key, value in self.__dict__.items():
                if not equals(
                    value,
                    other.__dict__[key],
                    ignored_classes=ignore,
                    log_mode=log_mode,
                    path="n." + key,
                ):
                    logger.warning("Mismatch in attribute: %s", key)
                    not_equal = True
                    if not log_mode:
                        break
        else:
            logger.warning(
                "Can only compare two pypsa.Network objects with each other. Got %s.",
                type(other),
            )

            return False

        return not not_equal

    # ----------------
    # Meta data
    # ----------------

    @property
    def name(self) -> str:
        """Name of the network.

        The name is set when the network is created. It can also be changed by setting
        the `name` attribute. It is only descriptive and not used for any
        functionality.

        Examples
        --------
        >>> n.name
        'AC-DC-Meshed'

        >>> n = pypsa.Network(name='Unnamed Network')
        >>> n.name
        'Unnamed Network'

        >>> n.name = 'net'
        >>> n.name
        'net'

        """
        return self._name

    @name.setter
    def name(self, new: str) -> None:
        """Set the name of the network."""
        self._name = new

    @property
    def pypsa_version(self) -> str:
        """PyPSA version of the network.

        The PyPSA version is set when the network is created and cannot be changed
        manually. When a network of an older version is imported, the version is
        automatically updated to the current version.

        Examples
        --------
        >>> n = pypsa.Network()
        >>> n.pypsa_version # doctest: +SKIP
        '1.0.0'

        """
        return self._pypsa_version

    @property
    def meta(self) -> dict:
        """Dictionary of the network meta data.

        Any additional meta data can be added to the network by setting the `meta`
        attribute. Meta data will be saved on export.

        Examples
        --------
        >>> n = pypsa.Network()
        >>> n.meta['description'] = 'This is a test network'
        >>> n.meta['any_key'] = 'Any Key can be added'
        >>> n.meta
        {'description': 'This is a test network', 'any_key': 'Any Key can be added'}

        """
        return self._meta

    @meta.setter
    def meta(self, new: dict) -> None:
        """Set the network meta data."""
        if not isinstance(new, (dict | Dict)):
            msg = f"Meta must be a dictionary, received a {type(new)}"
            raise TypeError(msg)
        self._meta = new

    @property
    def model(self) -> linopy.Model:
        """Access to linopy model object.

        After optimizing a network, the linopy model object is stored in the network
        and can be accessed via this property. It cannot be set manually.

        Examples
        --------
        >>> n.model
        Linopy LP model
        ===============
        <BLANKLINE>
        Variables:
        ----------
        * Generator-p_nom (name)
        * Line-s_nom (name)
        * Link-p_nom (name)
        * Generator-p (snapshot, name)
        * Line-s (snapshot, name)
        * Link-p (snapshot, name)
        * objective_constant
        <BLANKLINE>
        Constraints:
        ------------
        * Generator-ext-p_nom-lower (name)
        * Line-ext-s_nom-lower (name)
        * Link-ext-p_nom-lower (name)
        * Generator-ext-p-lower (snapshot, name)
        * Generator-ext-p-upper (snapshot, name)
        * Line-ext-s-lower (snapshot, name)
        * Line-ext-s-upper (snapshot, name)
        * Link-ext-p-lower (snapshot, name)
        * Link-ext-p-upper (snapshot, name)
        * Bus-nodal_balance (name, snapshot)
        * Kirchhoff-Voltage-Law (snapshot, cycle)
        * GlobalConstraint-co2_limit
        <BLANKLINE>
        Status:
        -------
        ok

        """
        if self._model is None:
            logger.warning(
                "The network has not been optimized yet and no model is stored."
            )
        return self._model

    @model.deleter
    def model(self) -> None:
        """Delete the model object."""
        self._model = None

    @property
    def objective(self) -> float | None:
        """Objective value of the solved network.

        The property yields the objective value of the solved network. It is set after
        optimizing the network points to the linopy solution (e.g. is an alias for
        `n.model.objective.value`). When loading a network from file and the model
        object is not loaded, the objective value is still available, as it is stored
        in the network object.

        When optimizing for system costs, the total system costs are the sum of the
        [pypsa.Network.objective][] and the [pypsa.Network.objective_constant][].

        Examples
        --------
        >>> n.objective # doctest: +SKIP
        -47274166...

        >>> n.objective + n.objective_constant # doctest: +SKIP
        <xarray.DataArray ()> Size: 8B
        array(18441021...)

        """
        if self._objective is None:
            logger.warning(
                "The network has not been optimized yet and no objective value is stored."
            )
        return self._objective

    @objective.setter
    def objective(self, new: float) -> None:
        """Set the objective value of the network."""
        warnings.warn(
            "Setting the objective value via `n.objective = ...` is deprecated in 0.35 "
            "and will be removed in 1.0. Use `n.model.objective.value = ...` instead.",
            DeprecationWarning,
            stacklevel=2,
        )
        self._objective = new

    @property
    def objective_constant(self) -> float | None:
        """Objective constant of the network.

        The property yields the fixed part of the objective function. It is set after
        optimizing the network.

        When optimizing for system costs, the total system costs are the sum of the
        [pypsa.Network.objective][] and the [pypsa.Network.objective_constant][]. When
        loading a network from file and the model object is not loaded, the objective
        constant is still available, as it is stored in the network object.

        Examples
        --------
        >>> n.objective_constant # doctest: +SKIP
        <xarray.DataArray ()> Size: 8B
        array(65715187...)

        >>> n.objective + n.objective_constant # doctest: +SKIP
        <xarray.DataArray ()> Size: 8B
        array(18441021...)

        """
        if self._objective_constant is None:
            logger.warning(
                "The network has not been optimized yet and no objective constant is stored."
            )
        return self._objective_constant

    @objective_constant.setter
    def objective_constant(self, new: float) -> None:
        """Set the objective constant of the network."""
        warnings.warn(
            "Setting the objective constant via `n.objective_constant = ...` is deprecated in 0.35 "
            "and will be removed in 1.0. Use `n.model.objective.constant = ...` instead.",
            DeprecationWarning,
            stacklevel=2,
        )
        self._objective_constant = new

    @property
    def is_solved(self) -> bool:
        """Check if the network has been solved.

<<<<<<< HEAD
        Returns
        -------
        bool
            True if the network has been solved, False otherwise. A solved network
            has an [objective][pypsa.Network.objective][] value assigned. A
            [model][pypsa.Network.model][] does not necessarily be stored in the
            network.
=======
        A solved network has an [objective][pypsa.Network.objective][] value assigned. A
        [model][pypsa.Network.model][] does not necessarily need to be stored in the
        network.

        Returns
        -------
        bool
            True if the network has been solved, False otherwise.
>>>>>>> dbc8784f

        Examples
        --------
        >>> n.is_solved
        True

        """
        return self._objective is not None

    @property
    def crs(self) -> Any:
        """Coordinate reference system of the network's geometries.

        Examples
        --------
        >>> n.crs
        <Geographic 2D CRS: EPSG:4326>
        Name: WGS 84
        Axis Info [ellipsoidal]:
        - Lat[north]: Geodetic latitude (degree)
        - Lon[east]: Geodetic longitude (degree)
        Area of Use:
        - name: World.
        - bounds: (-180.0, -90.0, 180.0, 90.0)
        Datum: World Geodetic System 1984 ensemble
        - Ellipsoid: WGS 84
        - Prime Meridian: Greenwich

        """
        return self._crs

    @crs.setter
    def crs(self, new: Any) -> None:
        """Set the coordinate reference system of the network's geometries.

        See Also
        --------
        [pypsa.Network.srid][] : Spatial reference system identifier of the network's
            geometries.
        [pypsa.Network.shapes][] : Geometries of the network

        """
        self.components.shapes.static.set_crs(new)
        self._crs = self.components.shapes.static.crs

    def to_crs(self, new: int | str | pyproj.CRS) -> None:
        """Convert the network's geometries and bus coordinates to a new crs.

        See Also
        --------
        [pypsa.Network.crs][] : Coordinate reference system of the network's geometries
        [pypsa.Network.srid][] : Spatial reference system identifier of the network's
            geometries.
        [pypsa.Network.shapes][] : Geometries of the network

        """
        current = self.crs
        self.shapes.to_crs(new, inplace=True)
        self._crs = self.shapes.crs
        transformer = Transformer.from_crs(current, self.crs)
        self.buses["x"], self.buses["y"] = transformer.transform(
            self.buses["x"], self.buses["y"]
        )

    @property
    def srid(self) -> int:
        """Spatial reference system identifier of the network's geometries.

        Examples
        --------
        >>> n.srid
        4326

        See Also
        --------
        [pypsa.Network.crs][] : Coordinate reference system of the network's geometries
        [pypsa.Network.shapes][] : Geometries of the network

        """
        return self.crs.to_epsg()

    @srid.setter
    def srid(self, new: str | int) -> None:
        """Set the spatial reference system identifier of the network's geometries.

        See Also
        --------
        [pypsa.Network.crs][] : Coordinate reference system of the network's geometries
        [pypsa.Network.shapes][] : Geometries of the network

        """
        self.crs = pyproj.CRS.from_epsg(new)

    def copy(
        self,
        snapshots: Sequence | None = None,
        investment_periods: Sequence | None = None,
        ignore_standard_types: bool = False,
        with_time: bool | None = None,
    ) -> Network:
        """Return a deep copy of Network object.

        If only default arguments are passed, the copy will be created via
        :func:`copy.deepcopy` and will contain all components and time-varying data.
        For most networks this is the fastest way. However, if the network is very
        large, it might be better to filter snapshots and investment periods to reduce
        the size of the copy. In this case :func:`copy.deepcopy` is not used and only
        the selected snapshots and investment periods are copied to a new object.


        Parameters
        ----------
        snapshots : list or tuple or pd.Index , default self.snapshots
            A list of snapshots to copy, must be a subset of n.snapshots. Pass
            an empty list ignore all snapshots.
        investment_periods : list or tuple or pd.Index, default self.investment_period_weightings.index
            A list of investment periods to copy, must be a subset of n.investment_periods. Pass
        ignore_standard_types : boolean, default False
            Ignore the PyPSA standard types.
        with_time : boolean, default True
            Copy snapshots and time-varying n.component_names_t data too.

            .. deprecated:: 0.29.0
              The 'with_time' argument is deprecated in 0.29 and will be removed in a
              future version. Pass an empty list to 'snapshots' instead.

        Returns
        -------
        n : pypsa.Network
            The copied network object.

        Examples
        --------
        With a simple reference the network is not copied:
        >>> n = pypsa.examples.ac_dc_meshed()
        >>> network_copy = n
        >>> id(network_copy) == id(n)
        True

        Use the copy method to create a new network object:
        >>> network_copy = n.copy()
        >>> id(network_copy) == id(n)
        False

        You can also filter on a subset of snapshots (or investment periods):
        >>> n.snapshots
        DatetimeIndex(['2015-01-01 00:00:00', '2015-01-01 01:00:00',
                       '2015-01-01 02:00:00', '2015-01-01 03:00:00',
                       '2015-01-01 04:00:00', '2015-01-01 05:00:00',
                       '2015-01-01 06:00:00', '2015-01-01 07:00:00',
                       '2015-01-01 08:00:00', '2015-01-01 09:00:00'],
                      dtype='datetime64[ns]', name='snapshot', freq=None)
        >>> network_copy = n.copy(snapshots=n.snapshots[0])
        >>> network_copy.snapshots
        DatetimeIndex(['2015-01-01'], dtype='datetime64[ns]', name='snapshot', freq=None)

        """
<<<<<<< HEAD
        to_be_removed = {}
        if self._model is not None:
            to_be_removed["_model"] = self._model
            logger.warning(
                "Making a copy of a solved network will remove the linopy model."
            )
            self._model = None
=======
        if self.is_solved and hasattr(self.model, "solver_model"):
            msg = "Copying a solved network with an attached solver model is not supported."
            msg += " Please delete the model first using `n.model.solver_model = None`."
            raise ValueError(msg)
>>>>>>> dbc8784f

        # Use copy.deepcopy if no arguments are passed
        args = [snapshots, investment_periods, ignore_standard_types, with_time]
        if all(arg is None or arg is False for arg in args):
            copied_network = copy.deepcopy(self)
            vars(self).update(to_be_removed)
            return copied_network

        if self.has_scenarios:
            msg = (
                "Copying a stochastic network with a selection is currently not "
                "supported. Use `n.copy()` to copy the entire network."
            )
            raise NotImplementedError(msg)

        # Convert to pandas.Index
        snapshots_ = as_index(self, snapshots, "snapshots")
        investment_periods_ = as_index(self, investment_periods, "investment_periods")

        # Deprecation warnings
        if with_time is not None:
            warnings.warn(
                "Argument 'with_time' is deprecated in 0.29 and will be "
                "removed in a future version. Pass an empty list to 'snapshots' instead."
                "Deprecated in version 0.29 and will be removed in version 1.0.",
                DeprecationWarning,
                stacklevel=2,
            )
            snapshots_ = pd.Index([], name="snapshot")

        # Setup new network
        n = self.__class__(ignore_standard_types=ignore_standard_types)

        # Copy components
        other_comps = sorted(self.all_components - {"Bus", "Carrier"})
        # Needs to copy buses and carriers first, since there are dependencies on them
        for component in self.iterate_components(["Bus", "Carrier"] + other_comps):
            # Drop the standard types to avoid them being read in twice
            if (
                not ignore_standard_types
                and component.name in self.standard_type_components
            ):
                static = component.static.drop(
                    n.components[component.name]["standard_types"].index
                )
            else:
                static = component.static
            n.add(component.name, static.index, **static)

        # Copy time-varying data, if given

        if len(snapshots_) > 0:
            n.set_snapshots(snapshots_)
            # Apply time-varying data
            for component in self.iterate_components():
                dynamic = getattr(n, component.list_name + "_t")
                for k in component.dynamic:
                    # Check if all snapshots_ are in the index
                    if set(snapshots_).issubset(component.dynamic[k].index):
                        dynamic[k] = component.dynamic[k].loc[snapshots_].copy()
                    else:
                        dynamic[k] = component.dynamic[k].reindex(snapshots_).copy()

            # Apply investment periods
            if not investment_periods_.empty:
                n.set_investment_periods(investment_periods_)

            # Add weightings
            n.snapshot_weightings = self.snapshot_weightings.loc[snapshots_].copy()
            n.investment_period_weightings = self.investment_period_weightings.loc[
                investment_periods_
            ].copy()

        # Catch all remaining attributes of network
        for attr in [
            "name",
            "srid",
            "_meta",
            "_linearized_uc",
            "_multi_invest",
            "_objective",
            "_objective_constant",
            "now",
        ]:
            if hasattr(self, attr):
                setattr(n, attr, getattr(self, attr))

        vars(self).update(to_be_removed)
        return n

    def __getitem__(self, key: str) -> Network:
        """Return a shallow slice of the Network object.

        A shallow slice will only include the selected buses and all the connected
        components.

        Parameters
        ----------
        key : indexer or tuple of indexer
            If only one indexer is provided it is used in the .loc
            indexer of the buses dataframe (refer also to the help for
            pd.DataFrame.loc). If a tuple of two indexers are provided,
            the first one is used to slice snapshots and the second
            one buses.

        Returns
        -------
        n : pypsa.Network

        Examples
        --------
        >>> sub_network_0 = n[n.buses.sub_network == "0"]

        """
        if isinstance(key, tuple):
            time_i, key = key
        else:
            time_i = slice(None)

        # Setup new network
        n = self.__class__()

        n.add(
            "Bus",
            pd.DataFrame(self.buses.loc[key]).assign(sub_network="").index,
            **pd.DataFrame(self.buses.loc[key]).assign(sub_network=""),
        )
        buses_i = n.buses.index

        rest_components = (
            self.all_components
            - self.standard_type_components
            - self.one_port_components
            - self.branch_components
        )
        for c in rest_components - {"Bus", "SubNetwork"}:
            n.add(c, pd.DataFrame(self.static(c)).index, **pd.DataFrame(self.static(c)))

        for c in self.standard_type_components:
            static = pd.DataFrame(
                self.static(c).drop(self.components[c]["standard_types"].index)
            )
            n.add(c, static.index, **static)

        for c in self.one_port_components:
            static = pd.DataFrame(self.static(c).loc[lambda df: df.bus.isin(buses_i)])
            n.add(c, static.index, **static)

        for c in self.branch_components:
            static = pd.DataFrame(
                self.static(c).loc[
                    lambda df: df.bus0.isin(buses_i) & df.bus1.isin(buses_i)
                ]
            )
            n.add(c, static.index, **static)

        n.set_snapshots(self.snapshots[time_i])
        for c in self.all_components:
            i = n.static(c).index
            try:
                ndynamic = n.dynamic(c)
                dynamic = self.dynamic(c)

                for k in dynamic:
                    ndynamic[k] = dynamic[k].loc[
                        time_i, i.intersection(dynamic[k].columns)
                    ]
            except AttributeError:
                pass

        # catch all remaining attributes of network
        for attr in ["name", "_crs"]:
            setattr(n, attr, getattr(self, attr))

        n.snapshot_weightings = self.snapshot_weightings.loc[time_i]

        return n

    # beware, this turns bools like s_nom_extendable into objects because of
    # presence of links without s_nom_extendable
    def _empty_components(self) -> list:
        """Get a list of all components that are not empty.

        Returns
        -------
        list
            List of non-empty components.

        """
        return [c.name for c in self.iterate_components() if c.empty]

    def branches(self) -> pd.DataFrame:
        """Get branches.

        Branches are Lines, Links and Transformers.

        !!! note
            This method will return a merged copy of all branches of the network.
            Changes to the returned DataFrame will not be reflected in the network.

        Examples
        --------
        >>> n.branches() # doctest: +ELLIPSIS
                                 active    b  b_pu  ...         x      x_pu  x_pu_eff
        component name                                  ...

        Line      0                    True  0.0   0.0  ...  0.796878  0.000006  0.000006
                  1                    True  0.0   0.0  ...  0.391560  0.000003  0.000003
                  2                    True  0.0   0.0  ...  0.000000  0.000000  0.000000
                  3                    True  0.0   0.0  ...  0.000000  0.000000  0.000000
                  4                    True  0.0   0.0  ...  0.000000  0.000000  0.000000
                  5                    True  0.0   0.0  ...  0.238800  0.000002  0.000002
                  6                    True  0.0   0.0  ...  0.400000  0.000003  0.000003
        Link      Norwich Converter    True  NaN   NaN  ...       NaN       NaN      NaN
                  Norway Converter     True  NaN   NaN  ...       NaN       NaN      NaN
                  Bremen Converter     True  NaN   NaN  ...       NaN       NaN      NaN
                  DC link              True  NaN   NaN  ...       NaN       NaN      NaN
        <BLANKLINE>
        [11 rows x 61 columns]

        See Also
        --------
        [pypsa.Network.passive_branches][]
        [pypsa.Network.controllable_branches][]

        """
        comps = list(set(self.branch_components) - set(self._empty_components()))
        names = (
            ["component", "scenario", "name"]
            if self.has_scenarios
            else ["component", "name"]
        )
        return pd.concat(
            (self.static(c) for c in comps),
            keys=comps,
            sort=True,
            names=names,
        )

    def passive_branches(self) -> pd.DataFrame:
        """Get passive branches.

        Passive branches are Lines and Transformers.

        !!! note
            This method will return a merged copy of all passive branches of the network.
            Changes to the returned DataFrame will not be reflected in the network.

        Examples
        --------
        >>> n.passive_branches() # doctest: +ELLIPSIS
                    active    b  b_pu  ...         x      x_pu  x_pu_eff
        component                     ...
        0            True  0.0   0.0  ...  0.796878  0.000006  0.000006
        1            True  0.0   0.0  ...  0.391560  0.000003  0.000003
        2            True  0.0   0.0  ...  0.000000  0.000000  0.000000
        3            True  0.0   0.0  ...  0.000000  0.000000  0.000000
        4            True  0.0   0.0  ...  0.000000  0.000000  0.000000
        5            True  0.0   0.0  ...  0.238800  0.000002  0.000002
        6            True  0.0   0.0  ...  0.400000  0.000003  0.000003
        <BLANKLINE>
        [7 rows x 37 columns]

        """
        comps = list(
            set(self.passive_branch_components) - set(self._empty_components())
        )
        names = (
            ["component", "scenario", "name"]
            if self.has_scenarios
            else ["component", "name"]
        )
        return pd.concat(
            (self.static(c) for c in comps),
            keys=comps,
            sort=True,
            names=names,
        )

    def controllable_branches(self) -> pd.DataFrame:
        """Get controllable branches.

        Controllable branches are Links.

        !!! note
            This method will return a merged copy of all controllable branches of the network.
            Changes to the returned DataFrame will not be reflected in the network.

        Examples
        --------
        >>> n.controllable_branches() # doctest: +ELLIPSIS
                        active    b  b_pu  ...         x      x_pu  x_pu_eff
        component name                     ...
        Line      0       True  0.0   0.0  ...  0.796878  0.000006  0.000006
                1       True  0.0   0.0  ...  0.391560  0.000003  0.000003
                2       True  0.0   0.0  ...  0.000000  0.000000  0.000000
                3       True  0.0   0.0  ...  0.000000  0.000000  0.000000
                4       True  0.0   0.0  ...  0.000000  0.000000  0.000000
                5       True  0.0   0.0  ...  0.238800  0.000002  0.000002
                6       True  0.0   0.0  ...  0.400000  0.000003  0.000003
        <BLANKLINE>
        [7 rows x 37 columns]

        See Also
        --------
        [pypsa.Network.branches][]
        [pypsa.Network.passive_branches][]

        """
        comps = list(
            set(self.passive_branch_components) - set(self._empty_components())
        )
        names = (
            ["component", "scenario", "name"]
            if self.has_scenarios
            else ["component", "name"]
        )
        return pd.concat(
            (self.static(c) for c in comps),
            keys=comps,
            sort=True,
            names=names,
        )

    def determine_network_topology(
        self,
        investment_period: int | str | None = None,
        skip_isolated_buses: bool = False,
    ) -> Network:
        """Build sub_networks from topology.

        For the default case investment_period=None, it is not taken
        into account whether the branch components are active (based on
        build_year and lifetime). If the investment_period is specified,
        the network topology is determined on the basis of the active
        branches.
        """
        adjacency_matrix = self.adjacency_matrix(
            branch_components=self.passive_branch_components,
            investment_period=investment_period,
            return_dataframe=True,
        )
        n_components, labels = csgraph.connected_components(
            adjacency_matrix.values, directed=False
        )

        # remove all old sub_networks
        for sub_network in self.sub_networks.index:
            obj = self.sub_networks.at[sub_network, "obj"]
            self.remove("SubNetwork", sub_network)
            del obj

        for i in np.arange(n_components):
            # index of first bus
            buses_i = (labels == i).nonzero()[0]

            if skip_isolated_buses and (len(buses_i) == 1):
                continue

            carrier = self.buses.carrier.iat[buses_i[0]]

            if carrier not in ["AC", "DC"] and len(buses_i) > 1:
                logger.warning(
                    "Warning, sub network %d is not electric but "
                    "contains multiple buses\nand branches. Passive "
                    "flows are not allowed for non-electric networks!",
                    i,
                )

            if (self.buses.carrier.iloc[buses_i] != carrier).any():
                logger.warning(
                    "Warning, sub network %d contains buses with "
                    "mixed carriers! Value counts:"
                    "\n%s",
                    i,
                    self.buses.carrier.iloc[buses_i].value_counts(),
                )

            self.add("SubNetwork", i, carrier=carrier)

        # add objects
        self.sub_networks["obj"] = [
            SubNetwork(self, name) for name in self.sub_networks.index
        ]

        if self.has_scenarios:
            for s in self.scenarios.index:
                self.buses.loc[s, "sub_network"] = labels.astype(str)
            subnetwork_map = self.buses.sub_network.xs(s, level="scenario")
        else:
            self.buses.loc[:, "sub_network"] = labels.astype(str)
            subnetwork_map = self.buses.sub_network

        for c in self.iterate_components(self.passive_branch_components):
            c.static["sub_network"] = c.static.bus0.map(subnetwork_map)

            if investment_period is not None:
                active = self.get_active_assets(c.name, investment_period)
                # set non active assets to NaN
                c.static.loc[~active, "sub_network"] = np.nan

        for sub in self.sub_networks.obj:
            find_cycles(sub)
            sub.find_bus_controls()

        return self

    def cycles(
        self, investment_period: str | int | None = None, apply_weights: bool = False
    ) -> pd.DataFrame:
        """Get the cycles in the network and represent them as a DataFrame.

        This function identifies all cycles in the network topology and
        returns a DataFrame representation of the cycle matrix. The cycles
        matrix is a sparse matrix with branches as rows and independent
        cycles as columns. An entry of +1 indicates the branch is traversed
        in the direction from bus0 to bus1 in that cycle, -1 indicates
        the opposite direction, and 0 indicates the branch is not part
        of the cycle.

        Parameters
        ----------
        investment_period : str or int, optional
            Investment period to use when determining network topology.
            If not given, all branches are considered regardless of
            build_year and lifetime.
        apply_weights : bool, default False
            Whether to apply weights to the cycles.

        Returns
        -------
        pandas.DataFrame
            A DataFrame with branches as rows (MultiIndex of (component, name))
            and cycles as columns. Each column represents an independent cycle
            in the network.

        """
        self.determine_network_topology(
            investment_period=investment_period, skip_isolated_buses=True
        )
        self.calculate_dependent_values()

        cycles = []

        # Process each sub-network to find its cycles
        for sub_network in self.sub_networks.obj:
            branches = sub_network.branches()

            if self.has_scenarios:
                branches = branches.xs(self.scenarios.index[0], level="scenario")

            branches_i = branches.index
            branches_i.names = ["type", "component"]
            if not hasattr(sub_network, "C") or not sub_network.C.size:
                continue

            # Convert sparse matrix to DataFrame
            C = pd.DataFrame(sub_network.C.todense(), index=branches_i)
            cycles.append(C)

        if not cycles:
            return pd.DataFrame()

        # Combine all cycles and fill missing values with 0
        cycles_df = pd.concat(cycles, axis=1, ignore_index=True).fillna(0)

        # Get all branch components
        existing_branch_components = cycles_df.index.unique("type")
        branches = self.branches()

        if self.has_scenarios:
            branches = branches.xs(self.scenarios.index[0], level="scenario")

        branches.index.names = ["type", "name"]
        branches_i = branches.loc[existing_branch_components].index

        if apply_weights:
            is_ac = branches.sub_network.map(self.sub_networks.carrier) == "AC"
            weights = branches.x_pu_eff.where(is_ac, branches.r_pu_eff)
            weights = weights[cycles_df.index]
            cycles_df = cycles_df.multiply(weights, axis=0)

        # Reindex to include all branches (even those not in cycles)
        return cycles_df.reindex(branches_i, fill_value=0).rename_axis(columns="cycle")

    @deprecated_in_next_major(
        details="Use `n.components.<component>` instead.",
    )
    def component(self, c_name: str) -> Component:
        """Get a component from the network.

        !!! warning "Deprecated in v1.0"
            Use `n.components.<component>` or `n.components[component_name]` instead.

        Examples
        --------
        >>> n.component("Bus")
        'Bus' Components
        ----------------
        Attached to PyPSA Network 'AC-DC-Meshed'
        Components: 9

        """
        return self.components[c_name]

    @deprecated_in_next_major(details="Use `for component in n.components` instead.")
    def iterate_components(
        self, components: Collection[str] | None = None, skip_empty: bool = True
    ) -> Iterator[Component]:
        """Iterate over components.

        !!! warning "Deprecated in v1.0"
            Use `for component in n.components` instead.

        Examples
        --------
        >>> for component in n.iterate_components(): # doctest: +SKIP
        ...     print(component)
        ...     break
        'Bus' Components

        """
        if components is None:
            components = self.all_components

        return (
            self.component(c_name)
            for c_name in components
            if not (skip_empty and self.static(c_name).empty)
        )


class SubNetwork(NetworkGraphMixin, SubNetworkPowerFlowMixin):
    """SubNetwork for electric buses (AC or DC).

    SubNetworks are generated by `n.determine_network_topology()` for electric buses
    with passive flows or isolated non-electric buses.
    """

    # Type hints
    # ----------------

    buses_o: pd.Index
    pvpqs: pd.Index
    pqs: pd.Index
    pvs: pd.Index
    slack_bus: str
    B: spmatrix
    K: spmatrix
    C: spmatrix
    PTDF: spmatrix
    BODF: spmatrix

    list_name = "sub_networks"

    @deprecated_common_kwargs
    def __init__(self, n: Network, name: str) -> None:
        """Initialize a sub-network.

        Parameters
        ----------
        n : pypsa.Network
            The parent network of the sub-network.
        name : str
            The name of the sub-network.

        """
        self._n = ref(n)
        self.name = name

    @property
    @deprecated(
        deprecated_in="0.32", removed_in="1.0", details="Use the `n` property instead."
    )
    def network(self) -> Network:
        """Get the parent network of the sub-network.

        !!! warning "Deprecated in v1.0"
            Use `sub_network.n` instead.
        """
        return self._n()  # type: ignore

    @property
    def n(self) -> Network:
        """Get the parent network of the sub-network.

        Examples
        --------
        >>> sub_network.n # doctest: +ELLIPSIS
        PyPSA Network 'AC-DC-Meshed'
        ----------------------------
        Components:
         - Bus: 9
         ...

        """
        return self._n()  # type: ignore

    @property
    def components(self) -> ComponentsStore:
        """Get the components for the sub-network.

        Sub network components behave like Components in a basic pypsa.Network, but are
        a special class (SubNetworkComponents) to only return a view from the parent
        network.

        Examples
        --------
        Get single component:
        >>> sub_network.components.generators
        'Generator' SubNetworkComponents
        --------------------------------
        Attached to Sub-Network of PyPSA Network 'AC-DC-Meshed'
        Components: 6

        Getting a component is also possible via getitem:
        >>> sub_network.components['generators'] # doctest: +ELLIPSIS
        'Generator' SubNetworkComponents
        ...

        Or with the component name instead of list notation:
        >>> sub_network.components['Generator'] # doctest: +ELLIPSIS
        'Generator' SubNetworkComponents
        ...

        See Also
        --------
        [pypsa.Network.components][]

        """

        def filter_down(key: str, c: Components) -> Any:
            value = c[key]
            if key == "static":
                if c.name in {"Bus"} | self.n.passive_branch_components:
                    return value[value.sub_network == self.name]
                if c.name in self.n.one_port_components:
                    buses = self.buses_i()
                    return value[value.bus.isin(buses)]
                msg = f"Component {c.name} not supported for sub-networks"
                raise ValueError(msg)
            if key == "dynamic":
                dynamic = Dict()
                index = self.static(c.name).index
                for k, v in self.n.dynamic(c.name).items():
                    dynamic[k] = v[index.intersection(v.columns)]
                return dynamic
            return value

        return ComponentsStore(
            {
                key: SubNetworkComponents(value, filter_down)
                for key, value in self.n.components.items()
            }
        )

    @property
    def c(self) -> ComponentsStore:
        """Get the components for the sub-network.

        Alias for `sub_network.components`.

        See Also
        --------
        [pypsa.SubNetwork.components][]

        """
        return self.components

    @property
    def snapshots(self) -> pd.Index | pd.MultiIndex:
        """Get the snapshots for the sub-network.

        See Also
        --------
        [pypsa.Network.snapshots][]

        """
        return self.n.snapshots

    @property
    def snapshot_weightings(self) -> pd.DataFrame:
        """Get the snapshot weightings for the sub-network.

        See Also
        --------
        [pypsa.Network.snapshot_weightings][]

        """
        return self.n.snapshot_weightings

    @property
    def investment_periods(self) -> pd.Index:
        """Get the investment periods for the sub-network.

        See Also
        --------
        [pypsa.Network.investment_periods][]

        """
        return self.n.investment_periods

    @property
    def investment_period_weightings(self) -> pd.DataFrame:
        """Get the investment period weightings for the sub-network.

        See Also
        --------
        [pypsa.Network.investment_period_weightings][]

        """
        return self.n.investment_period_weightings

    @property
    def scenarios(self) -> pd.Series:
        """Get the scenarios for the network.

        Returns
        -------
        pd.Series
            The scenarios for the network.

        """
        return self.n.scenarios

    @property
    def has_scenarios(self) -> bool:
        """Check if the network has scenarios.

        Returns
        -------
        bool
            True if the network has scenarios, False otherwise.

        """
        return self.n.has_scenarios

    def branches_i(self, active_only: bool = False) -> pd.MultiIndex:
        """Get the index of the branches in the sub-network.

        Parameters
        ----------
        active_only : bool, default False
            If True, only return the index of the active branches.

        Returns
        -------
        pd.MultiIndex
            The index of the branches in the sub-network.

        Examples
        --------
        >>> sub_network.branches_i()
        MultiIndex([('Line', '0'),
                    ('Line', '1'),
                    ('Line', '5')],
                    names=['type', 'name'])

        """
        types = []
        names = []
        for c in self.iterate_components(self.n.passive_branch_components):
            static = c.static
            idx = static.query("active").index if active_only else static.index
            types += len(idx) * [c.name]
            names += list(idx)
        return pd.MultiIndex.from_arrays([types, names], names=("type", "name"))

    def branches(self) -> pd.DataFrame:
        """Get the branches in the sub-network.

        See Also
        --------
        [pypsa.Network.branches][]

        """
        branches = self.n.passive_branches()
        return branches[branches.sub_network == self.name]

    @deprecated_in_next_major(
        details="Use `sub_network.components.<c_name>` instead.",
    )
    def component(self, c_name: str) -> SubNetworkComponents:
        """Get a component from the sub-network.

        !!! warning "Deprecated in v1.0"
            Use `sub_network.components.<c_name>` instead.

        See Also
        --------
        [pypsa.Network.components][]

        """
        return self.components[c_name]

    @deprecated_in_next_major(
        details="Use `sub_network.components.<c_name>.static` instead.",
    )
    def df(self, c_name: str) -> pd.DataFrame:
        """Get a static component from the sub-network.

        !!! warning "Deprecated in v1.0"
            Use `sub_network.components.<c_name>.static` instead.

        See Also
        --------
        [pypsa.Network.static][]

        """
        return self.static(c_name)

    @deprecated_in_next_major(
        details="Use `sub_network.components.<c_name>.static` instead.",
    )
    def static(self, c_name: str) -> pd.DataFrame:
        """Get a static component from the sub-network.

        !!! warning "Deprecated in v1.0"
            Use `sub_network.components.<c_name>.static` instead.

        See Also
        --------
        [pypsa.Network.static][]

        """
        return self.components[c_name].static

    @deprecated_in_next_major(
        details="Use `sub_network.components.<c_name>.dynamic` instead.",
    )
    def pnl(self, c_name: str) -> Dict:
        """Get a dynamic component from the sub-network.

        !!! warning "Deprecated in v1.0"
            Use `sub_network.components.<c_name>.dynamic` instead.

        See Also
        --------
        [pypsa.Network.dynamic][]

        """
        return self.dynamic(c_name)

    @deprecated_in_next_major(
        details="Use `sub_network.components.<c_name>.dynamic` instead.",
    )
    def dynamic(self, c_name: str) -> Dict:
        """Get a dynamic component from the sub-network.

        !!! warning "Deprecated in v1.0"
            Use `sub_network.components.<c_name>.dynamic` instead.

        See Also
        --------
        [pypsa.Network.dynamic][]

        """
        return self.components[c_name].dynamic

    @deprecated_in_next_major(
        details="Use `sub_network.components.buses.static.index` instead.",
    )
    def buses_i(self) -> pd.Index:
        """Get the index of the buses in the sub-network.

        !!! warning "Deprecated in v1.0"
            Use `sub_network.components.buses.static.index` instead.

        See Also
        --------
        [pypsa.Network.buses][]

        """
        return self.components.buses.static.index

    @deprecated_in_next_major(
        details="Use `sub_network.components.lines.static.index` instead.",
    )
    def lines_i(self) -> pd.Index:
        """Get the index of the lines in the sub-network.

        !!! warning "Deprecated in v1.0"
            Use `sub_network.components.lines.static.index` instead.

        See Also
        --------
        [pypsa.Network.lines][]

        """
        return self.components.lines.static.index

    @deprecated_in_next_major(
        details="Use `sub_network.components.transformers.static.index` instead.",
    )
    def transformers_i(self) -> pd.Index:
        """Get the index of the transformers in the sub-network.

        !!! warning "Deprecated in v1.0"
            Use `sub_network.components.transformers.static.index` instead.

        See Also
        --------
        [pypsa.Network.transformers][]

        """
        return self.components.transformers.static.index

    @deprecated_in_next_major(
        details="Use `sub_network.components.generators.static.index` instead.",
    )
    def generators_i(self) -> pd.Index:
        """Get the index of the generators in the sub-network.

        !!! warning "Deprecated in v1.0"
            Use `sub_network.components.generators.static.index` instead.

        See Also
        --------
        [pypsa.Network.generators][]

        """
        return self.components.generators.static.index

    @deprecated_in_next_major(
        details="Use `sub_network.components.loads.static.index` instead.",
    )
    def loads_i(self) -> pd.Index:
        """Get the index of the loads in the sub-network.

        !!! warning "Deprecated in v1.0"
            Use `sub_network.components.loads.static.index` instead.

        See Also
        --------
        [pypsa.Network.loads][]

        """
        return self.components.loads.static.index

    @deprecated_in_next_major(
        details="Use `sub_network.components.shunt_impedances.static.index` instead.",
    )
    def shunt_impedances_i(self) -> pd.Index:
        """Get the index of the shunt impedances in the sub-network.

        !!! warning "Deprecated in v1.0"
            Use `sub_network.components.shunt_impedances.static.index` instead.

        See Also
        --------
        [pypsa.Network.shunt_impedances][]

        """
        return self.components.shunt_impedances.static.index

    @deprecated_in_next_major(
        details="Use `sub_network.components.storage_units.static.index` instead.",
    )
    def storage_units_i(self) -> pd.Index:
        """Get the index of the storage units in the sub-network.

        !!! warning "Deprecated in v1.0"
            Use `sub_network.components.storage_units.static.index` instead.

        See Also
        --------
        [pypsa.Network.storage_units][]

        """
        return self.components.storage_units.static.index

    @deprecated_in_next_major(
        details="Use `sub_network.components.stores.index.static` instead.",
    )
    def stores_i(self) -> pd.Index:
        """Get the index of the stores in the sub-network.

        !!! warning "Deprecated in v1.0"
            Use `sub_network.components.stores.static.index` instead.

        See Also
        --------
        [pypsa.Network.stores][]

        """
        return self.components.stores.static.index

    @deprecated_in_next_major(
        details="Use `sub_network.components.buses.static` instead.",
    )
    def buses(self) -> pd.DataFrame:
        """Get the buses in the sub-network.

        !!! warning "Deprecated in v1.0"
            Use `sub_network.components.buses.static` instead.

        See Also
        --------
        [pypsa.Network.buses][]

        """
        return self.components.buses.static

    @deprecated_in_next_major(
        details="Use `sub_network.components.generators.static` instead.",
    )
    def generators(self) -> pd.DataFrame:
        """Get the generators in the sub-network.

        !!! warning "Deprecated in v1.0"
            Use `sub_network.components.generators.static` instead.

        See Also
        --------
        [pypsa.Network.generators][]

        """
        return self.components.generators.static

    @deprecated_in_next_major(
        details="Use `sub_network.components.loads.static` instead.",
    )
    def loads(self) -> pd.DataFrame:
        """Get the loads in the sub-network.

        !!! warning "Deprecated in v1.0"
            Use `sub_network.components.loads.static` instead.

        See Also
        --------
        [pypsa.Network.loads][]

        """
        return self.components.loads.static

    @deprecated_in_next_major(
        details="Use `sub_network.components.shunt_impedances.static` instead.",
    )
    def shunt_impedances(self) -> pd.DataFrame:
        """Get the shunt impedances in the sub-network.

        !!! warning "Deprecated in v1.0"
            Use `sub_network.components.shunt_impedances.static` instead.

        See Also
        --------
        [pypsa.Network.shunt_impedances][]

        """
        return self.components.shunt_impedances.static

    @deprecated_in_next_major(
        details="Use `sub_network.components.storage_units.static` instead.",
    )
    def storage_units(self) -> pd.DataFrame:
        """Get the storage units in the sub-network.

        !!! warning "Deprecated in v1.0"
            Use `sub_network.components.storage_units.static` instead.

        See Also
        --------
        [pypsa.Network.storage_units][]

        """
        return self.components.storage_units.static

    @deprecated_in_next_major(
        details="Use `!!! deprecated.components.stores.static` instead.",
    )
    def stores(self) -> pd.DataFrame:
        """Get the stores in the sub-network.

        !!! warning "Deprecated in v1.0"
            Use `sub_network.components.stores.static` instead.
        """
        return self.components.stores.static

    @deprecated_in_next_major(details="Use `self.components` instead.")
    # Deprecate: Use `self.iterate_components` instead
    def iterate_components(
        self, components: Collection[str] | None = None, skip_empty: bool = True
    ) -> Iterator[SubNetworkComponents]:
        """Iterate over components of the sub-network.

        Parameters
        ----------
        components : list-like, optional
            List of components ('Generator', 'Line', etc.) to iterate over,
            by default None
        skip_empty : bool, optional
            Whether to skip a components with no assigned assets,
            by default True

        See Also
        --------
        [pypsa.Network.iterate_components][]

        Yields
        ------
        Component
            Container for component data. See Component class for details.

        """
        if components is None:
            components = self.n.all_components

        return (
            self.components[c_name]
            for c_name in components
            if not (skip_empty and self.static(c_name).empty)
        )<|MERGE_RESOLUTION|>--- conflicted
+++ resolved
@@ -23,11 +23,7 @@
 import pandas as pd
 import pyproj
 import validators
-<<<<<<< HEAD
-=======
-from deprecation import deprecated
 from linopy import Model
->>>>>>> dbc8784f
 from pyproj import CRS, Transformer
 from scipy.sparse import csgraph
 
@@ -622,15 +618,6 @@
     def is_solved(self) -> bool:
         """Check if the network has been solved.
 
-<<<<<<< HEAD
-        Returns
-        -------
-        bool
-            True if the network has been solved, False otherwise. A solved network
-            has an [objective][pypsa.Network.objective][] value assigned. A
-            [model][pypsa.Network.model][] does not necessarily be stored in the
-            network.
-=======
         A solved network has an [objective][pypsa.Network.objective][] value assigned. A
         [model][pypsa.Network.model][] does not necessarily need to be stored in the
         network.
@@ -639,7 +626,6 @@
         -------
         bool
             True if the network has been solved, False otherwise.
->>>>>>> dbc8784f
 
         Examples
         --------
@@ -797,26 +783,15 @@
         DatetimeIndex(['2015-01-01'], dtype='datetime64[ns]', name='snapshot', freq=None)
 
         """
-<<<<<<< HEAD
-        to_be_removed = {}
-        if self._model is not None:
-            to_be_removed["_model"] = self._model
-            logger.warning(
-                "Making a copy of a solved network will remove the linopy model."
-            )
-            self._model = None
-=======
         if self.is_solved and hasattr(self.model, "solver_model"):
             msg = "Copying a solved network with an attached solver model is not supported."
             msg += " Please delete the model first using `n.model.solver_model = None`."
             raise ValueError(msg)
->>>>>>> dbc8784f
 
         # Use copy.deepcopy if no arguments are passed
         args = [snapshots, investment_periods, ignore_standard_types, with_time]
         if all(arg is None or arg is False for arg in args):
             copied_network = copy.deepcopy(self)
-            vars(self).update(to_be_removed)
             return copied_network
 
         if self.has_scenarios:
@@ -898,7 +873,6 @@
             if hasattr(self, attr):
                 setattr(n, attr, getattr(self, attr))
 
-        vars(self).update(to_be_removed)
         return n
 
     def __getitem__(self, key: str) -> Network:
